//---------------------------------------------------------------------------
//    $Id$
//
//    Copyright (C) 2003, 2004, 2005, 2006, 2007, 2008, 2009, 2010, 2012, 2013 by the deal.II authors
//
//    This file is subject to QPL and may not be  distributed
//    without copyright and license information. Please refer
//    to the file deal.II/doc/license.html for the  text  and
//    further information on this license.
//
//---------------------------------------------------------------------------
#ifndef __deal2__dof_renumbering_h
#define __deal2__dof_renumbering_h


#include <deal.II/base/config.h>
#include <deal.II/base/exceptions.h>
#include <deal.II/base/point.h>
#include <deal.II/dofs/dof_handler.h>
#include <deal.II/hp/dof_handler.h>
#include <deal.II/multigrid/mg_dof_handler.h>

#include <vector>

DEAL_II_NAMESPACE_OPEN

/**
 * Implementation of a number of renumbering algorithms for the degrees of
 * freedom on a triangulation.
 *
 * <h3>Cuthill-McKee like algorithms</h3>
 *
 * Within this class, the Cuthill-McKee algorithm is implemented. It
 * starts at a degree of freedom, searches the other DoFs for those
 * which are coupled with the one we started with and numbers these in
 * a certain way. It then finds the second level of DoFs, namely those
 * that couple with those of the previous level (which were those that
 * coupled with the initial DoF) and numbers these. And so on. For the
 * details of the algorithm, especially the numbering within each
 * level, please see H. R. Schwarz:
 * "Methode der finiten Elemente". The reverse Cuthill-McKee algorithm
 * does the same job, but numbers all elements in the reverse order.
 *
 * These algorithms have one major drawback: they require a good starting
 * point, i.e. the degree of freedom index that will get a new index of
 * zero. The renumbering functions therefore allow the caller to specify such
 * an initial DoF, e.g. by exploiting knowledge of the actual topology of the
 * domain. It is also possible to give several starting indices, which may be
 * used to simulate a simple upstream numbering (by giving the inflow dofs as
 * starting values) or to make preconditioning faster (by letting the
 * Dirichlet boundary indices be starting points).
 *
 * If no starting index is given, one is chosen automatically, namely
 * one with the smallest coordination number (the coordination number
 * is the number of other dofs this dof couples with). This dof is
 * usually located on the boundary of the domain. There is, however,
 * large ambiguity in this when using the hierarchical meshes used in
 * this library, since in most cases the computational domain is not
 * approximated by tilting and deforming elements and by plugging
 * together variable numbers of elements at vertices, but rather by
 * hierarchical refinement. There is therefore a large number of dofs
 * with equal coordination numbers. The renumbering algorithms will
 * therefore not give optimal results.
 *
 * In the book of Schwarz (H.R.Schwarz: Methode der finiten Elemente),
 * it is advised to test many starting points, if possible all with
 * the smallest coordination number and also those with slightly
 * higher numbers. However, this seems only possible for meshes with
 * at most several dozen or a few hundred elements found in small
 * engineering problems of the early 1980s (the second edition was
 * published in 1984), but certainly not with those used in this
 * library, featuring several 10,000 to a few 100,000 elements.
 *
 *
 * <h4>Implementation of renumbering schemes</h4>
 *
 * The renumbering algorithms need quite a lot of memory, since they
 * have to store for each dof with which other dofs it couples. This
 * is done using a SparsityPattern object used to store the sparsity
 * pattern of matrices. It is not useful for the user to do anything
 * between distributing the dofs and renumbering, i.e. the calls to
 * DoFHandler::distribute_dofs and DoFHandler::renumber_dofs should
 * follow each other immediately. If you try to create a sparsity
 * pattern or anything else in between, these will be invalid
 * afterwards.
 *
 * The renumbering may take care of dof-to-dof couplings only induced
 * by eliminating constraints. In addition to the memory consumption
 * mentioned above, this also takes quite some computational time, but
 * it may be switched off upon calling the @p renumber_dofs
 * function. This will then give inferior results, since knots in the
 * graph (representing dofs) are not found to be neighbors even if
 * they would be after condensation.
 *
 * The renumbering algorithms work on a purely algebraic basis, due to
 * the isomorphism between the graph theoretical groundwork underlying
 * the algorithms and binary matrices (matrices of which the entries
 * are binary values) represented by the sparsity patterns. In
 * special, the algorithms do not try to exploit topological knowledge
 * (e.g. corner detection) to find appropriate starting points. This
 * way, however, they work in arbitrary space dimension.
 *
 * If you want to give starting points, you may give a list of dof
 * indices which will form the first step of the renumbering. The dofs
 * of the list will be consecutively numbered starting with zero,
 * i.e. this list is not renumbered according to the coordination
 * number of the nodes. Indices not in the allowed range are
 * deleted. If no index is allowed, the algorithm will search for its
 * own starting point.
 *
 *
 * <h4>Results of renumbering</h4>
 *
 * The renumbering schemes mentioned above do not lead to optimal
 * results.  However, after all there is no algorithm that
 * accomplishes this within reasonable time. There are situations
 * where the lack of optimality even leads to worse results than with
 * the original, crude, levelwise numering scheme; one of these
 * examples is a mesh of four cells of which always those cells are
 * refined which are neighbors to the center (you may call this mesh a
 * `zoom in' mesh). In one such example the bandwidth was increased by
 * about 50 per cent.
 *
 * In most other cases, the bandwidth is reduced significantly. The reduction
 * is the better the less structured the grid is. With one grid where the
 * cells were refined according to a random driven algorithm, the bandwidth
 * was reduced by a factor of six.
 *
 * Using the constraint information usually leads to reductions in bandwidth
 * of 10 or 20 per cent, but may for some very unstructured grids also lead
 * to an increase. You have to weigh the decrease in your case with the time
 * spent to use the constraint information, which usually is several times
 * longer than the `pure' renumbering algorithm.
 *
 * In almost all cases, the renumbering scheme finds a corner to start with.
 * Since there is more than one corner in most grids and since even an
 * interior degree of freedom may be a better starting point, giving the
 * starting point by the user may be a viable way if you have a simple
 * scheme to derive a suitable point (e.g. by successively taking the
 * third child of the cell top left of the coarsest level, taking its
 * third vertex and the dof index thereof, if you want the top left corner
 * vertex). If you do not know beforehand what your grid will look like
 * (e.g. when using adaptive algorithms), searching a best starting point
 * may be difficult, however, and in many cases will not justify the effort.
 *
 *
 * <h3>Component-wise and block-wise numberings</h3>
 *
 * For finite elements composed of several base elements using the FESystem
 * class, or for elements which provide several components themselves, it
 * may be of interest to sort the DoF indices by component. This will then
 * bring out the block matrix structure, since otherwise the degrees of freedom
 * are numbered cell-wise without taking into account that they may belong to
 * different components. For example, one may want to sort degree of freedom for
 * a Stokes discretization so that we first get all velocities and then all
 * the pressures so that the resulting matrix naturally decomposes into a
 * $2\times 2$ system.
 *
 * This kind of numbering may be obtained by calling the
 * component_wise() function of this class. Since it does not touch
 * the order of indices within each component, it may be worthwhile to first
 * renumber using the Cuthill-McKee or a similar algorithm and
 * afterwards renumbering component-wise. This will bring out the
 * matrix structure and additionally have a good numbering within each
 * block.
 *
 * The component_wise() function allows not only to honor enumeration based on
 * vector components, but also allows to group together vector components into
 * "blocks" using a defaulted argument to the various DoFRenumber::component_wise()
 * functinos (see @ref GlossComponent vs @ref GlossBlock for a description of
 * the difference). The blocks designated through this argument may, but do not
 * have to be, equal to the blocks that the finite element reports. For example,
 * a typical Stokes element would be
 * @code
 *   FESystem<dim> stokes_fe (FE_Q<dim>(2), dim,   // dim velocities
 *                            FE_Q<dim>(1), 1);    // one pressure
 * @endcode
 * This element has <code>dim+1</code> vector components and equally many
 * blocks. However, one may want to consider the velocities as one logical
 * block so that all velocity degrees of freedom are enumerated the same
 * way, independent of whether they are $x$- or $y$-velocities. This is done,
 * for example, in step-20 and step-22 as well as several other tutorial programs.
 *
 * On the other hand, if you really want to use block structure reported
 * by the finite element itself (a case that is often the case if you have
 * finite elements that have multiple vector components, e.g. the FE_RaviartThomas
 * or FE_Nedelec elements) then you can use the DoFRenumber::block_wise instead
 * of the DoFRenumbering::component_wise functions.
 *
 *
 * <h3>Cell-wise numbering</h3>
 *
 * Given an ordered vector of cells, the function cell_wise()
 * sorts the degrees of freedom such that degrees on earlier cells of
 * this vector will occur before degrees on later cells.
 *
 * This rule produces a well-defined ordering for discontinuous Galerkin
 * methods (FE_DGP, FE_DGQ). For continuous methods, we use the
 * additional rule that each degree of freedom is ordered according to
 * the first cell in the ordered vector it belongs to.
 *
 * Applications of this scheme are downstream() and
 * clock_wise_dg(). The first orders the cells according to a
 * downstream direction and then applies cell_wise().
 *
 * @note For DG elements, the internal numbering in each cell remains
 * unaffected. This cannot be guaranteed for continuous elements
 * anymore, since degrees of freedom shared with an earlier cell will
 * be accounted for by the other cell.
 *
 *
 * <h3>Random renumbering</h3>
 *
 * The random() function renumbers degrees of freedom randomly. This
 * function is probably seldom of use, except to check the dependence of
 * solvers (iterative or direct ones) on the numbering of the degrees
 * of freedom. It uses the @p random_shuffle function from the C++
 * standard library to do its work.
 *
 *
 * <h3>A comparison of reordering strategies</h3>
 *
 * As a benchmark of comparison, let us consider what the different
 * sparsity patterns produced by the various algorithms when using the
 * $Q_2^d\times Q_1$ element combination typically employed in the
 * discretization of Stokes equations, when used on the mesh obtained
 * in step-22 after one adaptive mesh refinement in
 * 3d. The space dimension together with the coupled finite element
 * leads to a rather dense system matrix with, on average around 180
 * nonzero entries per row. After applying each of the reordering
 * strategies shown below, the degrees of freedom are also sorted
 * using DoFRenumbering::component_wise into velocity and pressure
 * groups; this produces the $2\times 2$ block structure seen below
 * with the large velocity-velocity block at top left, small
 * pressure-pressure block at bottom right, and coupling blocks at top
 * right and bottom left.
 *
 * The goal of reordering strategies is to improve the
 * preconditioner. In step-22 we use a SparseILU to
 * preconditioner for the velocity-velocity block at the top left. The
 * quality of the preconditioner can then be measured by the number of
 * CG iterations required to solve a linear system with this
 * block. For some of the reordering strategies below we record this
 * number for adaptive refinement cycle 3, with 93176 degrees of
 * freedom; because we solve several linear systems with the same
 * matrix in the Schur complement, the average number of iterations is
 * reported. The lower the number the better the preconditioner and
 * consequently the better the renumbering of degrees of freedom is
 * suited for this task. We also state the run-time of the program, in
 * part determined by the number of iterations needed, for the first 4
 * cycles on one of our machines. Note that the reported times
 * correspond to the run time of the entire program, not just the
 * affected solver; if a program runs twice as fast with one
 * particular ordering than with another one, then this means that the
 * actual solver is actually several times faster.
 *
 * <table>
 * <tr>
 *   <td>
 *     @image html "reorder_sparsity_step_31_original.png"
 *   </td>
 *   <td>
 *     @image html "reorder_sparsity_step_31_random.png"
 *   </td>
 *   <td>
 *     @image html "reorder_sparsity_step_31_deal_cmk.png"
 *   </td>
 * </tr>
 * <tr>
 *   <td>
 *     Enumeration as produced by deal.II's DoFHandler::distribute_dofs function
 *     and no further reordering apart from the component-wise one.
 *
 *     With this renumbering, we needed an average of 92.2 iterations for the
 *     testcase outlined above, and a runtime of 7min53s.
 *   </td>
 *   <td>
 *     Random enumeration as produced by applying DoFRenumbering::random
 *     after calling DoFHandler::distribute_dofs. This enumeration produces
 *     nonzero entries in matrices pretty much everywhere, appearing here as
 *     an entirely unstructured matrix.
 *
 *     With this renumbering, we needed an average of 71 iterations for the
 *     testcase outlined above, and a runtime of 10min55s. The longer runtime
 *     despite less iterations compared to the default ordering may be due to
 *     the fact that computing and applying the ILU requires us to jump back
 *     and forth all through memory due to the lack of localization of
 *     matrix entries around the diagonal; this then leads to many cache
 *     misses and consequently bad timings.
 *   </td>
 *   <td>
 *     Cuthill-McKee enumeration as produced by calling the deal.II implementation
 *     of the algorithm provided by DoFRenumbering::Cuthill_McKee
 *     after DoFHandler::distribute_dofs.
 *
 *     With this renumbering, we needed an average of 57.3 iterations for the
 *     testcase outlined above, and a runtime of 6min10s.
 *   </td>
 *   </td>
 * </tr>
 *
 * <tr>
 *   <td>
 *     @image html "reorder_sparsity_step_31_boost_cmk.png"
 *   </td>
 *   <td>
 *     @image html "reorder_sparsity_step_31_boost_king.png"
 *   </td>
 *   <td>
 *     @image html "reorder_sparsity_step_31_boost_md.png"
 *   </td>
 * </tr>
 * <tr>
 *   <td>
 *     Cuthill-McKee enumeration as produced by calling the BOOST implementation
 *     of the algorithm provided by DoFRenumbering::boost::Cuthill_McKee
 *     after DoFHandler::distribute_dofs.
 *
 *     With this renumbering, we needed an average of 51.7 iterations for the
 *     testcase outlined above, and a runtime of 5min52s.
 *   </td>
 *   <td>
 *     King enumeration as produced by calling the BOOST implementation
 *     of the algorithm provided by DoFRenumbering::boost::king_ordering
 *     after DoFHandler::distribute_dofs. The sparsity pattern appears
 *     denser than with BOOST's Cuthill-McKee algorithm; however, this is
 *     only an illusion: the number of nonzero entries is the same, they are
 *     simply not as well clustered.
 *
 *     With this renumbering, we needed an average of 51.0 iterations for the
 *     testcase outlined above, and a runtime of 5min03s. Although the number
 *     of iterations is only slightly less than with BOOST's Cuthill-McKee
 *     implementation, runtime is significantly less. This, again, may be due
 *     to cache effects. As a consequence, this is the algorithm best suited
 *     to the testcase, and is in fact used in step-22.
 *   </td>
 *   <td>
 *     Minimum degree enumeration as produced by calling the BOOST implementation
 *     of the algorithm provided by DoFRenumbering::boost::minimum_degree
 *     after DoFHandler::distribute_dofs. The minimum degree algorithm does not
 *     attempt to minimize the bandwidth of a matrix but to minimize the amount
 *     of fill-in a LU decomposition would produce, i.e. the number of places in
 *     the matrix that would be occupied by elements of an LU decompisition that
 *     are not already occupied by elements of the original matrix. The resulting
 *     sparsity pattern obviously has an entirely different structure than the
 *     ones produced by algorithms trying to minimize the bandwidth.
 *
 *     With this renumbering, we needed an average of 58.9 iterations for the
 *     testcase outlined above, and a runtime of 6min11s.
 *   </td>
 * </tr>
 *
 * <tr>
 *   <td>
 *     @image html "reorder_sparsity_step_31_downstream.png"
 *   </td>
 *   <td>
 *   </td>
 *   <td>
 *   </td>
 * </tr>
 * <tr>
 *   <td>
 *     Downstream enumeration using DoFRenumbering::downstream using a
 *     direction that points diagonally through the domain.
 *
 *     With this renumbering, we needed an average of 90.5 iterations for the
 *     testcase outlined above, and a runtime of 7min05s.
 *   </td>
 *   <td>
 *   </td>
 *   <td>
 *   </td>
 * </tr>
 * </table>
 *
 *
 * <h3>Multigrid DoF numbering</h3>
 *
 * Most of the algorithms listed above also work on multigrid degree of freedom
 * numberings. Refer to the actual function declarations to get more
 * information on this.
 *
 * @ingroup dofs
 * @author Wolfgang Bangerth, Guido Kanschat, 1998, 1999, 2000, 2004, 2007, 2008
 */
namespace DoFRenumbering
{
  /**
   * Direction based comparator for
   * cell iterators: it returns @p
   * true if the center of the second
   * cell is downstream of the center
   * of the first one with respect to
   * the direction given to the
   * constructor.
   */
  template <class Iterator, int dim>
  struct CompareDownstream
  {
    /**
     * Constructor.
     */
    CompareDownstream (const Point<dim> &dir)
      :
      dir(dir)
    {}
    /**
     * Return true if c1 less c2.
     */
    bool operator () (const Iterator &c1, const Iterator &c2) const
    {
      const Point<dim> diff = c2->center() - c1->center();
      return (diff*dir > 0);
    }

  private:
    /**
     * Flow direction.
     */
    const Point<dim> dir;
  };


  /**
   * Point based comparator for downstream
   * directions: it returns @p true if the
   * second point is downstream of the first
   * one with respect to the direction given
   * to the constructor. If the points are
   * the same with respect to the downstream
   * direction, the point with the lower DoF
   * number is considered smaller.
   */
  template <int dim>
  struct ComparePointwiseDownstream
  {
    /**
     * Constructor.
     */
    ComparePointwiseDownstream (const Point<dim> &dir)
      :
      dir(dir)
    {}
    /**
     * Return true if c1 less c2.
     */
    bool operator () (const std::pair<Point<dim>,unsigned int> &c1,
                      const std::pair<Point<dim>,unsigned int> &c2) const
    {
      const Point<dim> diff = c2.first-c1.first;
      return (diff*dir > 0 || (diff*dir==0 && c1.second<c2.second));
    }

  private:
    /**
     * Flow direction.
     */
    const Point<dim> dir;
  };

  /**
   * A namespace for the
   * implementation of some
   * renumbering algorithms based
   * on algorithms implemented in
   * the Boost Graph Library (BGL)
   * by Jeremy Siek and others.
   *
   * While often slighty slower to
   * compute, the algorithms using
   * BOOST often lead to matrices
   * with smaller bandwidths and
   * sparse ILUs based on this
   * numbering are therefore more
   * efficient.
   *
   * For a comparison of these
   * algorithms with the ones
   * defined in DoFRenumbering, see
   * the comparison section in the
   * documentation of the
   * DoFRenumbering namespace.
   */
  namespace boost
  {
    /**
     * Renumber the degrees of
     * freedom according to the
     * Cuthill-McKee method,
     * eventually using the reverse
     * numbering scheme.
     *
     * See the general
     * documentation of the
     * parent class for details
     * on the different methods.
     *
     * As an example of the
     * results of this algorithm,
     * take a look at the
     * comparison of various
     * algorithms in the
     * documentation of the
     * DoFRenumbering namespace.
     */
    template <class DH>
    void
    Cuthill_McKee (DH                              &dof_handler,
                   const bool                       reversed_numbering = false,
                   const bool                       use_constraints    = false);

    /**
     * Computes the renumbering
     * vector needed by the
     * Cuthill_McKee() function. Does
     * not perform the renumbering on
     * the DoFHandler dofs but
     * returns the renumbering
     * vector.
     */
    template <class DH>
    void
    compute_Cuthill_McKee (std::vector<unsigned int> &new_dof_indices,
                           const DH &,
                           const bool reversed_numbering = false,
                           const bool use_constraints    = false);

    /**
     * Renumber the degrees of
     * freedom based on the BOOST
     * implementation of the King
     * algorithm. This often
     * results in slightly larger
     * (by a few percent)
     * bandwidths than the
     * Cuthill-McKee algorithm,
     * but sparse ILUs are often
     * slightly (also by a few
     * percent) better
     * preconditioners.
     *
     * As an example of the
     * results of this algorithm,
     * take a look at the
     * comparison of various
     * algorithms in the
     * documentation of the
     * DoFRenumbering namespace.
     *
     * This algorithm is used in
     * step-22.
     */
    template <class DH>
    void
    king_ordering (DH                              &dof_handler,
                   const bool                       reversed_numbering = false,
                   const bool                       use_constraints    = false);

    /**
     * Compute the renumbering
     * for the King algorithm but
     * do not actually renumber
     * the degrees of freedom in
     * the DoF handler argument.
     */
    template <class DH>
    void
    compute_king_ordering (std::vector<unsigned int> &new_dof_indices,
                           const DH &,
                           const bool reversed_numbering = false,
                           const bool use_constraints    = false);

    /**
     * Renumber the degrees of
     * freedom based on the BOOST
     * implementation of the
     * minimum degree
     * algorithm. Unlike the
     * Cuthill-McKee algorithm,
     * this algorithm does not
     * attempt to minimize the
     * bandwidth of a matrix but
     * to minimize the amount of
     * fill-in when doing an LU
     * decomposition. It may
     * sometimes yield better
     * ILUs because of this
     * property.
     *
     * As an example of the
     * results of this algorithm,
     * take a look at the
     * comparison of various
     * algorithms in the
     * documentation of the
     * DoFRenumbering namespace.
     */
    template <class DH>
    void
    minimum_degree (DH                              &dof_handler,
                    const bool                       reversed_numbering = false,
                    const bool                       use_constraints    = false);

    /**
     * Compute the renumbering
     * for the minimum degree
     * algorithm but do not
     * actually renumber the
     * degrees of freedom in the
     * DoF handler argument.
     */
    template <class DH>
    void
    compute_minimum_degree (std::vector<unsigned int> &new_dof_indices,
                            const DH &,
                            const bool reversed_numbering = false,
                            const bool use_constraints    = false);
  }

  /**
   * Renumber the degrees of
   * freedom according to the
   * Cuthill-McKee method,
   * eventually using the reverse
   * numbering scheme.
   *
   * See the general documentation
   * of this class for details on
   * the different methods.
   *
   * As an example of the results
   * of this algorithm, take a look
   * at the comparison of various
   * algorithms in the
   * documentation of the
   * DoFRenumbering namespace.
   */
  template <class DH>
  void
  Cuthill_McKee (DH                              &dof_handler,
                 const bool                       reversed_numbering = false,
                 const bool                       use_constraints    = false,
                 const std::vector<unsigned int> &starting_indices   = std::vector<unsigned int>());

  /**
   * Computes the renumbering
   * vector needed by the
   * Cuthill_McKee() function. Does
   * not perform the renumbering on
   * the DoFHandler dofs but
   * returns the renumbering
   * vector.
   */
  template <class DH>
  void
  compute_Cuthill_McKee (std::vector<unsigned int> &new_dof_indices,
                         const DH &,
                         const bool reversed_numbering = false,
                         const bool use_constraints    = false,
                         const std::vector<unsigned int> &starting_indices   = std::vector<unsigned int>());

  /**
   * Renumber the degrees of
   * freedom according to the
   * Cuthill-McKee method,
   * eventually using the reverse
   * numbering scheme, in this case
   * for a multigrid numbering of
   * degrees of freedom.
   *
   * You can give a triangulation
   * level to which this function
   * is to be applied.  Since with
   * a level-wise numbering there
   * are no hanging nodes, no
   * constraints can be used, so
   * the respective parameter of
   * the previous function is
   * ommitted.
   *
   * See the general documentation
   * of this class for details on
   * the different methods.
   */
  template <class DH>
  void
  Cuthill_McKee (DH &dof_handler,
                 const unsigned int          level,
                 const bool                  reversed_numbering = false,
                 const std::vector<unsigned int> &starting_indices   = std::vector<unsigned int> ());

  /**
   * @name Component-wise numberings
   * @{
   */

  /**
   * Sort the degrees of freedom by
   * vector component. The
   * numbering within each
   * component is not touched, so a
   * degree of freedom with index
   * $i$, belonging to some
   * component, and another degree
   * of freedom with index $j$
   * belonging to the same
   * component will be assigned new
   * indices $n(i)$ and $n(j)$ with
   * $n(i)<n(j)$ if $i<j$ and
   * $n(i)>n(j)$ if $i>j$.
   *
   * You can specify that the
   * components are ordered in a
   * different way than suggested
   * by the FESystem object you
   * use. To this end, set up the
   * vector @p target_component
   * such that the entry at index
   * @p i denotes the number of the
   * target component for dofs with
   * component @p i in the
   * FESystem. Naming the same
   * target component more than once is
   * possible and results in a
   * blocking of several components
   * into one. This is discussed in
   * step-22. If you
   * omit this argument, the same
   * order as given by the finite
   * element is used.
   *
   * If one of the base finite
   * elements from which the global
   * finite element under
   * consideration here, is a
   * non-primitive one, i.e. its
   * shape functions have more than
   * one non-zero component, then
   * it is not possible to
   * associate these degrees of
   * freedom with a single vector
   * component. In this case, they
   * are associated with the first
   * vector component to which they
   * belong.
   *
   * For finite elements with only
   * one component, or a single
   * non-primitive base element,
   * this function is the identity
   * operation.
  *
  * @note A similar function, which
  * renumbered all levels existed
  * for MGDoFHandler. This function
  * was deleted. Thus, you have to
  * call the level function for each
  * level now.
   */
  template <int dim, int spacedim>
  void
  component_wise (DoFHandler<dim,spacedim>        &dof_handler,
                  const std::vector<unsigned int> &target_component
                  = std::vector<unsigned int>());


  /**
   * Sort the degrees of freedom by
   * component. It does the same
   * thing as the above function.
   */
  template <int dim>
  void
  component_wise (hp::DoFHandler<dim>             &dof_handler,
                  const std::vector<unsigned int> &target_component = std::vector<unsigned int> ());

  /**
   * Sort the degrees of freedom by
   * component. It does the same
   * thing as the above function,
   * only that it does this for one
   * single level of a multi-level
   * discretization. The
   * non-multigrid part of the
   * MGDoFHandler is not touched.
   */
  template <class DH>
  void
  component_wise (DH &dof_handler,
                  const unsigned int level,
                  const std::vector<unsigned int> &target_component = std::vector<unsigned int>());


  /**
   * Sort the degrees of freedom by
   * component. It does the same
   * thing as the previous
   * functions, but more: it
   * renumbers not only every level
   * of the multigrid part, but
   * also the global,
   * i.e. non-multigrid components.
   */
  template <int dim>
  void
  component_wise (MGDoFHandler<dim>               &dof_handler,
                  const std::vector<unsigned int> &target_component = std::vector<unsigned int>());

  /**
   * Computes the renumbering
   * vector needed by the
   * component_wise()
   * functions. Does not perform
   * the renumbering on the
   * DoFHandler dofs but returns
   * the renumbering vector.
   */
  template <int dim, int spacedim, class ITERATOR, class ENDITERATOR>
  unsigned int
  compute_component_wise (std::vector<unsigned int> &new_dof_indices,
                          const ITERATOR &start,
                          const ENDITERATOR &end,
                          const std::vector<unsigned int> &target_component);

  /**
   * @}
   */

  /**
   * @name Block-wise numberings
   * @{
   */

  /**
   * Sort the degrees of freedom by
   * vector block. The
   * numbering within each
   * block is not touched, so a
   * degree of freedom with index
   * $i$, belonging to some
   * block, and another degree
   * of freedom with index $j$
   * belonging to the same
   * block will be assigned new
   * indices $n(i)$ and $n(j)$ with
   * $n(i)<n(j)$ if $i<j$ and
   * $n(i)>n(j)$ if $i>j$.
   */
  template <int dim, int spacedim>
  void
  block_wise (DoFHandler<dim,spacedim> &dof_handler);


  /**
   * Sort the degrees of freedom by
   * block. It does the same
   * thing as the above function.
  *
  * This function only succeeds if each of
  * the elements in the hp::FECollection
  * attached to the hp::DoFHandler argument
  * has exactly the same number of blocks
  * (see @ref GlossBlock "the glossary" for
  * more information). Note that this is not
  * always given: while the hp::FECollection
  * class ensures that all of its elements
  * have the same number of vector
  * components, they need not have the same
  * number of blocks. At the same time, this
  * function here needs to match individual
  * blocks across elements and therefore
  * requires that elements have the same
  * number of blocks and that subsequent
  * blocks in one element have the same
  * meaning as in another element.
   */
  template <int dim>
  void
  block_wise (hp::DoFHandler<dim> &dof_handler);

  /**
   * Sort the degrees of freedom by
   * block. It does the same
   * thing as the above function,
   * only that it does this for one
   * single level of a multi-level
   * discretization. The
   * non-multigrid part of the
   * MGDoFHandler is not touched.
   */
  template <int dim>
  void
  block_wise (MGDoFHandler<dim>  &dof_handler,
              const unsigned int  level);


  /**
   * Sort the degrees of freedom by
   * block. It does the same
   * thing as the previous
   * functions, but more: it
   * renumbers not only every level
   * of the multigrid part, but
   * also the global,
   * i.e. non-multigrid components.
   */
  template <int dim>
  void
  block_wise (MGDoFHandler<dim> &dof_handler);

  /**
   * Computes the renumbering
   * vector needed by the
   * block_wise()
   * functions. Does not perform
   * the renumbering on the
   * DoFHandler dofs but returns
   * the renumbering vector.
   */
  template <int dim, int spacedim, class ITERATOR, class ENDITERATOR>
  unsigned int
  compute_block_wise (std::vector<unsigned int> &new_dof_indices,
                      const ITERATOR &start,
                      const ENDITERATOR &end);

  /**
   * @}
   */

  /**
   * @name Various cell-wise numberings
   * @{
   */

  /**
   * Renumber the degrees cell by cell in hierarchical order
   * (also known as z-order). The main usage is that this
   * guarantees the same ordering independent of the
   * number of processors involved in a parallel
   * distributed computation.
   */
  template <int dim>
  void
  hierarchical (DoFHandler<dim> &dof_handler);

  /**
   * Cell-wise renumbering. This function takes
   * the ordered set of cells in
   * <tt>cell_order</tt>, and makes
   * sure that all degrees of
   * freedom in a cell with higher
   * index are behind all degrees
   * of freedom of a cell with
   * lower index. The order inside
   * a cell block will be the same
   * as before this renumbering.
   */
  template <class DH>
  void
  cell_wise (DH &dof_handler,
<<<<<<< HEAD
             const std::vector<typename DH::cell_iterator> &cell_order);

  /**
   * @deprecated Use cell_wise() instead.
   *
   * Cell-wise numbering only for DG.
   */
  template <class DH>
  void
  cell_wise_dg (DH &dof_handler,
                const std::vector<typename DH::cell_iterator> &cell_order) DEAL_II_DEPRECATED;

  /**
   * Computes the renumbering
   * vector needed by the
   * cell_wise_dg() function. Does
   * not perform the renumbering on
   * the DoFHandler dofs but
   * returns the renumbering
   * vector.
   */
  template <class DH>
  void
  compute_cell_wise_dg (std::vector<unsigned int> &renumbering,
                        std::vector<unsigned int> &inverse_renumbering,
                        const DH &dof_handler,
                        const std::vector<typename DH::cell_iterator> &cell_order);
=======
             const std::vector<typename DH::active_cell_iterator> &cell_order);
>>>>>>> a8da1d10

  /**
   * Computes the renumbering
   * vector needed by the
   * cell_wise() function. Does
   * not perform the renumbering on
   * the DoFHandler dofs but
   * returns the renumbering
   * vector.
   */
  template <class DH>
  void
  compute_cell_wise (std::vector<unsigned int> &renumbering,
                     std::vector<unsigned int> &inverse_renumbering,
                     const DH &dof_handler,
                     const std::vector<typename DH::active_cell_iterator> &cell_order);

  /**
   * Cell-wise renumbering on one
   * level. See the other function
   * with the same name.
   */
<<<<<<< HEAD
  template <int dim>
  void
  cell_wise (MGDoFHandler<dim>   &dof_handler,
             const unsigned int   level,
             const std::vector<typename MGDoFHandler<dim>::cell_iterator> &cell_order);

  /**
   * @deprecated Use cell_wise() instead.
   *
   * Cell-wise renumbering on one
   * level for DG elements. See the
   * other function with the same
   * name.
   */
  template <int dim>
  void
  cell_wise_dg (MGDoFHandler<dim>   &dof_handler,
                const unsigned int   level,
                const std::vector<typename MGDoFHandler<dim>::cell_iterator> &cell_order) DEAL_II_DEPRECATED;

  /**
   * Computes the renumbering
   * vector needed by the
   * cell_wise_dg() level renumbering function. Does
   * not perform the renumbering on
   * the MGDoFHandler dofs but
   * returns the renumbering
   * vector.
   */
  template <int dim>
=======
  template <class DH>
>>>>>>> a8da1d10
  void
  cell_wise (DH &dof_handler,
             const unsigned int level,
             const std::vector<typename DH::level_cell_iterator> &cell_order);

  /**
   * Computes the renumbering
   * vector needed by the
   * cell_wise() level renumbering function. Does
   * not perform the renumbering on
   * the DoFHandler dofs but
   * returns the renumbering
   * vector.
   */
  template <class DH>
  void
  compute_cell_wise (std::vector<unsigned int> &renumbering,
                     std::vector<unsigned int> &inverse_renumbering,
                     const DH   &dof_handler,
                     const unsigned int         level,
                     const std::vector<typename DH::level_cell_iterator> &cell_order);

  /**
   * @}
   */

  /**
   * @name Directional numberings
   * @{
   */

  /**
   * Downstream numbering with respect to a
   * constant flow direction. If the
   * additional argument @p
   * dof_wise_renumbering is set to @p false,
   * the numbering is performed cell-wise,
   * otherwise it is performed based on the
   * location of the support points.
   *
   * The cells are sorted such that
   * the centers of higher numbers
   * are further downstream with
   * respect to the constant vector
   * @p direction than the centers
   * of lower numbers. Even if this
   * yields a downstream numbering
   * with respect to the flux on
   * the edges for fairly general
   * grids, this might not be
   * guaranteed for all meshes.
   *
   * If the @p dof_wise_renumbering argument
   * is set to @p false, this function
   * produces a downstream ordering of the
   * mesh cells and calls
   * cell_wise(). Therefore, the output only
   * makes sense for Discontinuous Galerkin
   * Finite Elements (all degrees of freedom
   * have to be associated with the interior
   * of the cell in that case) in that case.
   *
   * If @p dof_wise_renumbering is set to @p
   * true, the degrees of freedom are
   * renumbered based on the support point
   * location of the individual degrees of
   * freedom (obviously, the finite element
   * needs to define support points for this
   * to work). The numbering of points with
   * the same position in downstream location
   * (e.g. those parallel to the flow
   * direction, or several dofs within a
   * FESystem) will be unaffected.
   */
  template <class DH>
  void
  downstream (DH               &dof_handler,
              const Point<DH::space_dimension> &direction,
              const bool        dof_wise_renumbering = false);

<<<<<<< HEAD
  /**
   * @deprecated Use downstream() instead.
   */
  template <class DH, int dim>
  void
  downstream_dg (DH               &dof_handler,
                 const Point<dim> &direction) DEAL_II_DEPRECATED;
=======
>>>>>>> a8da1d10

  /**
   * Cell-wise downstream numbering
   * with respect to a constant
   * flow direction on one
   * level. See the other function
   * with the same name.
   */
  template <class DH>
  void
  downstream (DH &dof_handler,
              const unsigned int level,
              const Point<DH::space_dimension>  &direction,
              const bool         dof_wise_renumbering = false);

  // The following three are only temporary for compatibility reasons and will be removed in 8.0
  template <int dim, int spacedim>
  void
<<<<<<< HEAD
  downstream_dg (MGDoFHandler<dim> &dof_handler,
                 const unsigned int level,
                 const Point<dim>  &direction) DEAL_II_DEPRECATED;
=======
  downstream (MGDoFHandler<dim,spacedim>               &dof_handler,
              const Point<spacedim> &direction,
              const bool        dof_wise_renumbering = false);
>>>>>>> a8da1d10

  template <class DH>
  void
  downstream_dg (DH &dof,
                 const Point<DH::space_dimension> &direction)
  {
    downstream(dof, direction);
  }

  template <class DH>
  void
<<<<<<< HEAD
  compute_downstream_dg (std::vector<unsigned int> &new_dof_indices,
                         const DH                  &dof_handler,
                         const Point<dim>          &direction) DEAL_II_DEPRECATED;
=======
  downstream_dg (DH &dof,
                 unsigned int level,
                 const Point<DH::space_dimension> &direction)
  {
    downstream(dof, level, direction);
  }
>>>>>>> a8da1d10

  /**
   * Computes the renumbering
   * vector needed by the
   * downstream() function. Does
   * not perform the renumbering on
   * the DoFHandler dofs but
   * returns the renumbering
   * vector.
   */
  template <class DH>
  void
  compute_downstream (std::vector<unsigned int> &new_dof_indices,
                      std::vector<unsigned int> &reverse,
                      const DH                  &dof_handler,
                      const Point<DH::space_dimension>          &direction,
                      const bool                 dof_wise_renumbering);

  /**
<<<<<<< HEAD
   * @deprecated Use
   * compute_downstream() instead
   */
  template <class DH, int dim>
  void
  compute_downstream_dg (std::vector<unsigned int> &new_dof_indices,
                         std::vector<unsigned int> &reverse,
                         const DH                  &dof_handler,
                         const Point<dim>          &direction) DEAL_II_DEPRECATED;

  /**
=======
>>>>>>> a8da1d10
   * Computes the renumbering
   * vector needed by the
   * downstream() function. Does
   * not perform the renumbering on
   * the DoFHandler dofs but
   * returns the renumbering
   * vector.
   */
  template <class DH>
  void
  compute_downstream (std::vector<unsigned int> &new_dof_indices,
                      std::vector<unsigned int> &reverse,
                      const DH &dof_handler,
                      const unsigned int         level,
                      const Point<DH::space_dimension>          &direction,
                      const bool                 dof_wise_renumbering);

  /**
<<<<<<< HEAD
   * @deprecated Use
   * compute_downstream() instead
   */
  template <int dim>
  void
  compute_downstream_dg (std::vector<unsigned int> &new_dof_indices,
                         std::vector<unsigned int> &reverse,
                         const MGDoFHandler<dim>   &dof_handler,
                         const unsigned int         level,
                         const Point<dim>          &direction) DEAL_II_DEPRECATED;

  /**
=======
>>>>>>> a8da1d10
   * Cell-wise clockwise numbering.
   *
   * This function produces a
   * (counter)clockwise ordering of
   * the mesh cells with respect to
   * the hub @p center and calls
   * cell_wise().  Therefore, it
   * only works with Discontinuous
   * Galerkin Finite Elements,
   * i.e. all degrees of freedom
   * have to be associated with the
   * interior of the cell.
   */
  template <class DH>
  void
  clockwise_dg (DH               &dof_handler,
                const Point<DH::space_dimension> &center,
                const bool        counter = false);

  /**
   * Cell-wise clockwise numbering
   * on one level. See the other
   * function with the same name.
   */
  template <class DH>
  void
  clockwise_dg (DH &dof_handler,
                const unsigned int level,
                const Point<DH::space_dimension> &center,
                const bool counter = false);

  /**
   * Computes the renumbering
   * vector needed by the
   * clockwise_dg() functions. Does
   * not perform the renumbering on
   * the DoFHandler dofs but
   * returns the renumbering
   * vector.
   */
  template <class DH>
  void
  compute_clockwise_dg (std::vector<unsigned int> &new_dof_indices,
                        const DH                  &dof_handler,
                        const Point<DH::space_dimension>          &center,
                        const bool                 counter);

  /**
   * @}
   */

  /**
   * @name Selective and random numberings
   * @{
   */

  /**
   * Sort those degrees of freedom
   * which are tagged with @p true
   * in the @p selected_dofs array
   * to the back of the DoF
   * numbers. The sorting is
   * stable, i.e. the relative
   * order within the tagged
   * degrees of freedom is
   * preserved, as is the relative
   * order within the untagged
   * ones.
   *
   * @pre The @p selected_dofs
   * array must have as many elements as
   * the @p dof_handler has degrees of
   * freedom.
   */
  template <class DH>
  void
  sort_selected_dofs_back (DH                      &dof_handler,
                           const std::vector<bool> &selected_dofs);

  /**
   * Sort those degrees of freedom
   * which are tagged with @p true
   * in the @p selected_dofs array
   * on the level #level
   * to the back of the DoF
   * numbers. The sorting is
   * stable, i.e. the relative
   * order within the tagged
   * degrees of freedom is
   * preserved, as is the relative
   * order within the untagged
   * ones.
   *
   * @pre The @p selected_dofs
   * array must have as many elements as
   * the @p dof_handler has degrees of
   * freedom on the given level.
   */
  template <class DH>
  void
  sort_selected_dofs_back (DH                      &dof_handler,
                           const std::vector<bool> &selected_dofs,
                           const unsigned int       level);

  /**
   * Computes the renumbering
   * vector needed by the
   * sort_selected_dofs_back()
   * function. Does not perform the
   * renumbering on the DoFHandler
   * dofs but returns the
   * renumbering vector.
   *
   * @pre The @p selected_dofs
   * array must have as many elements as
   * the @p dof_handler has degrees of
   * freedom.
   */
  template <class DH>
  void
  compute_sort_selected_dofs_back (std::vector<unsigned int> &new_dof_indices,
                                   const DH                  &dof_handler,
                                   const std::vector<bool>   &selected_dofs);

  /**
   * Computes the renumbering
   * vector on each level
   * needed by the
   * sort_selected_dofs_back()
   * function. Does not perform the
   * renumbering on the MGDoFHandler
   * dofs but returns the
   * renumbering vector.
   *
   * @pre The @p selected_dofs
   * array must have as many elements as
   * the @p dof_handler has degrees of
   * freedom on the given level.
   */
  template <class DH>
  void
  compute_sort_selected_dofs_back (std::vector<unsigned int> &new_dof_indices,
                                   const DH                  &dof_handler,
                                   const std::vector<bool>   &selected_dofs,
                                   const unsigned int         level);

  /**
   * Renumber the degrees of
   * freedom in a random way.
   */
  template <class DH>
  void
  random (DH &dof_handler);

  /**
   * Computes the renumbering
   * vector needed by the random()
   * function. Does not perform the
   * renumbering on the DoFHandler
   * dofs but returns the
   * renumbering vector.
   */
  template <class DH>
  void
  compute_random (std::vector<unsigned int> &new_dof_indices,
                  const DH &dof_handler);

  /**
   * @}
   */

  /**
   * @name Numberings based on cell attributes
   * @{
   */

  /**
   * Renumber the degrees of
   * freedom such that they are
   * associated with the subdomain
   * id of the cells they are
   * living on, i.e. first all
   * degrees of freedom that belong
   * to cells with subdomain zero,
   * then all with subdomain one,
   * etc. This is useful when doing
   * parallel computations after
   * assigning subdomain ids using
   * a partitioner (see the
   * GridTools::partition_triangulation
   * function for this).
   *
   * Note that degrees of freedom
   * associated with faces, edges,
   * and vertices may be associated
   * with multiple subdomains if
   * they are sitting on partition
   * boundaries. It would therefore
   * be undefined with which
   * subdomain they have to be
   * associated. For this, we use
   * what we get from the
   * DoFTools::get_subdomain_association
   * function.
   *
   * The algorithm is stable, i.e. if
   * two dofs i,j have <tt>i<j</tt> and belong
   * to the same subdomain, then they
   * will be in this order also after
   * reordering.
   */
  template <class DH>
  void
  subdomain_wise (DH &dof_handler);

  /**
   * Computes the renumbering
   * vector needed by the
   * subdomain_wise()
   * function. Does not perform the
   * renumbering on the @p
   * DoFHandler dofs but returns
   * the renumbering vector.
   */
  template <class DH>
  void
  compute_subdomain_wise (std::vector<unsigned int> &new_dof_indices,
                          const DH                  &dof_handler);

  /**
   * @}
   */

  /**
   * Exception
   *
   * @ingroup Exceptions
   */
  DeclException0 (ExcRenumberingIncomplete);
  /**
   * Exception
   *
   * @ingroup Exceptions
   */
  DeclException0 (ExcInvalidComponentOrder);
  /**
   * The function is only
   * implemented for Discontinuous
   * Galerkin Finite elements.
   *
   * @ingroup Exceptions
   */
  DeclException0 (ExcNotDGFEM);
}

DEAL_II_NAMESPACE_CLOSE

#endif<|MERGE_RESOLUTION|>--- conflicted
+++ resolved
@@ -959,37 +959,7 @@
   template <class DH>
   void
   cell_wise (DH &dof_handler,
-<<<<<<< HEAD
-             const std::vector<typename DH::cell_iterator> &cell_order);
-
-  /**
-   * @deprecated Use cell_wise() instead.
-   *
-   * Cell-wise numbering only for DG.
-   */
-  template <class DH>
-  void
-  cell_wise_dg (DH &dof_handler,
-                const std::vector<typename DH::cell_iterator> &cell_order) DEAL_II_DEPRECATED;
-
-  /**
-   * Computes the renumbering
-   * vector needed by the
-   * cell_wise_dg() function. Does
-   * not perform the renumbering on
-   * the DoFHandler dofs but
-   * returns the renumbering
-   * vector.
-   */
-  template <class DH>
-  void
-  compute_cell_wise_dg (std::vector<unsigned int> &renumbering,
-                        std::vector<unsigned int> &inverse_renumbering,
-                        const DH &dof_handler,
-                        const std::vector<typename DH::cell_iterator> &cell_order);
-=======
              const std::vector<typename DH::active_cell_iterator> &cell_order);
->>>>>>> a8da1d10
 
   /**
    * Computes the renumbering
@@ -1012,40 +982,7 @@
    * level. See the other function
    * with the same name.
    */
-<<<<<<< HEAD
-  template <int dim>
-  void
-  cell_wise (MGDoFHandler<dim>   &dof_handler,
-             const unsigned int   level,
-             const std::vector<typename MGDoFHandler<dim>::cell_iterator> &cell_order);
-
-  /**
-   * @deprecated Use cell_wise() instead.
-   *
-   * Cell-wise renumbering on one
-   * level for DG elements. See the
-   * other function with the same
-   * name.
-   */
-  template <int dim>
-  void
-  cell_wise_dg (MGDoFHandler<dim>   &dof_handler,
-                const unsigned int   level,
-                const std::vector<typename MGDoFHandler<dim>::cell_iterator> &cell_order) DEAL_II_DEPRECATED;
-
-  /**
-   * Computes the renumbering
-   * vector needed by the
-   * cell_wise_dg() level renumbering function. Does
-   * not perform the renumbering on
-   * the MGDoFHandler dofs but
-   * returns the renumbering
-   * vector.
-   */
-  template <int dim>
-=======
-  template <class DH>
->>>>>>> a8da1d10
+  template <class DH>
   void
   cell_wise (DH &dof_handler,
              const unsigned int level,
@@ -1126,16 +1063,6 @@
               const Point<DH::space_dimension> &direction,
               const bool        dof_wise_renumbering = false);
 
-<<<<<<< HEAD
-  /**
-   * @deprecated Use downstream() instead.
-   */
-  template <class DH, int dim>
-  void
-  downstream_dg (DH               &dof_handler,
-                 const Point<dim> &direction) DEAL_II_DEPRECATED;
-=======
->>>>>>> a8da1d10
 
   /**
    * Cell-wise downstream numbering
@@ -1151,18 +1078,27 @@
               const Point<DH::space_dimension>  &direction,
               const bool         dof_wise_renumbering = false);
 
-  // The following three are only temporary for compatibility reasons and will be removed in 8.0
+  /**
+   * This function does the downstream numbering for the individual
+   * levels of a multigrid hierarchy, but not for the global degrees
+   * of freedom.
+   *
+   * @deprecated Call downstream() function that takes a level
+   * argument for each of the levels of the multigrid hierarchy.
+   */
   template <int dim, int spacedim>
   void
-<<<<<<< HEAD
-  downstream_dg (MGDoFHandler<dim> &dof_handler,
-                 const unsigned int level,
-                 const Point<dim>  &direction) DEAL_II_DEPRECATED;
-=======
   downstream (MGDoFHandler<dim,spacedim>               &dof_handler,
               const Point<spacedim> &direction,
-              const bool        dof_wise_renumbering = false);
->>>>>>> a8da1d10
+              const bool        dof_wise_renumbering = false) DEAL_II_DEPRECATED;
+
+  /**
+   * @deprecated Use downstream() instead.
+   */
+  template <class DH>
+  void
+  downstream_dg (DH &dof,
+                 const Point<DH::space_dimension> &direction) DEAL_II_DEPRECATED;
 
   template <class DH>
   void
@@ -1172,20 +1108,18 @@
     downstream(dof, direction);
   }
 
-  template <class DH>
-  void
-<<<<<<< HEAD
-  compute_downstream_dg (std::vector<unsigned int> &new_dof_indices,
-                         const DH                  &dof_handler,
-                         const Point<dim>          &direction) DEAL_II_DEPRECATED;
-=======
+
+  /**
+   * @deprecated Use downstream() instead.
+   */
+  template <class DH>
+  void
   downstream_dg (DH &dof,
                  unsigned int level,
-                 const Point<DH::space_dimension> &direction)
+                 const Point<DH::space_dimension> &direction) DEAL_II_DEPRECATED
   {
     downstream(dof, level, direction);
   }
->>>>>>> a8da1d10
 
   /**
    * Computes the renumbering
@@ -1205,20 +1139,6 @@
                       const bool                 dof_wise_renumbering);
 
   /**
-<<<<<<< HEAD
-   * @deprecated Use
-   * compute_downstream() instead
-   */
-  template <class DH, int dim>
-  void
-  compute_downstream_dg (std::vector<unsigned int> &new_dof_indices,
-                         std::vector<unsigned int> &reverse,
-                         const DH                  &dof_handler,
-                         const Point<dim>          &direction) DEAL_II_DEPRECATED;
-
-  /**
-=======
->>>>>>> a8da1d10
    * Computes the renumbering
    * vector needed by the
    * downstream() function. Does
@@ -1237,21 +1157,6 @@
                       const bool                 dof_wise_renumbering);
 
   /**
-<<<<<<< HEAD
-   * @deprecated Use
-   * compute_downstream() instead
-   */
-  template <int dim>
-  void
-  compute_downstream_dg (std::vector<unsigned int> &new_dof_indices,
-                         std::vector<unsigned int> &reverse,
-                         const MGDoFHandler<dim>   &dof_handler,
-                         const unsigned int         level,
-                         const Point<dim>          &direction) DEAL_II_DEPRECATED;
-
-  /**
-=======
->>>>>>> a8da1d10
    * Cell-wise clockwise numbering.
    *
    * This function produces a
