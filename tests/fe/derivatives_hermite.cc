// ---------------------------------------------------------------------
//
// Copyright (C) 2023 - 2023 by the deal.II authors
//
// This file is part of the deal.II library.
//
// The deal.II library is free software; you can use it, redistribute
// it, and/or modify it under the terms of the GNU Lesser General
// Public License as published by the Free Software Foundation; either
// version 2.1 of the License, or (at your option) any later version.
// The full text of the license can be found in the file LICENSE.md at
// the top level directory of deal.II.
//
// ---------------------------------------------------------------------

#include "../tests.h"

#define PRECISION 8


#include <deal.II/fe/fe_hermite.h>
#include <deal.II/fe/mapping_cartesian.h>

#include <string>

#include "derivatives.h"

<<<<<<< HEAD


/*
 * Test case to check the values of derivatives of
 * <code>FE_Hermite<dim>(reg)<\code> at the vertices of a hypercube reference
 * element. This ensures the basis is behaving as expected, and will not
 * accidentally enforce discontinuities in derivatives across element
 * boundaries.
=======


/**
 * Test case to check the derivative values  up to @p regularity
 * of <code>FE_Hermite<dim>(2 \times regularity + 1)<\code> at the vertices
 * of a hypercube reference element are calculated correctly.
 * This checks that the basis is assembled correctly and will not
 * accidentally enforce discontinuities rather than continuity
 * in derivatives across element boundaries.
>>>>>>> 97f8e6d0
 */


template <int dim>
void
print_hermite_endpoint_derivatives()
{
  MappingCartesian<dim> m;

<<<<<<< HEAD
  FE_Hermite<dim> herm0(1);
  plot_function_derivatives<dim>(m, herm0, "Hermite-0");

  FE_Hermite<dim> herm1(3);
  plot_function_derivatives<dim>(m, herm1, "Hermite-1");
=======
  FE_Hermite<dim> herm_1(1);
  plot_function_derivatives<dim>(m, herm_1, "Hermite-1");

  FE_Hermite<dim> herm_3(3);
  plot_function_derivatives<dim>(m, herm_3, "Hermite-3");
>>>>>>> 97f8e6d0

  // Skip the following for dim 3 or greater
  if (dim < 3)
    {
<<<<<<< HEAD
      FE_Hermite<dim> herm2(5);
      plot_function_derivatives<dim>(m, herm2, "Hermite-2");
    }
  if (dim == 1)
    {
      FE_Hermite<dim> herm3(7);
      plot_function_derivatives<dim>(m, herm3, "Hermite-3");

      FE_Hermite<dim> herm4(9);
      plot_function_derivatives<dim>(m, herm4, "Hermite-4");
=======
      FE_Hermite<dim> herm_5(5);
      plot_function_derivatives<dim>(m, herm_5, "Hermite-5");
    }
  if (dim == 1)
    {
      FE_Hermite<dim> herm_7(7);
      plot_function_derivatives<dim>(m, herm_7, "Hermite-7");

      FE_Hermite<dim> herm_9(9);
      plot_function_derivatives<dim>(m, herm_9, "Hermite-9");
>>>>>>> 97f8e6d0
    }
}



int
main()
{
  std::ofstream logfile("output");

  deallog << std::setprecision(PRECISION) << std::fixed;
  deallog.attach(logfile);

  print_hermite_endpoint_derivatives<1>();
  print_hermite_endpoint_derivatives<2>();
  print_hermite_endpoint_derivatives<3>();

  return 0;
}<|MERGE_RESOLUTION|>--- conflicted
+++ resolved
@@ -25,16 +25,6 @@
 
 #include "derivatives.h"
 
-<<<<<<< HEAD
-
-
-/*
- * Test case to check the values of derivatives of
- * <code>FE_Hermite<dim>(reg)<\code> at the vertices of a hypercube reference
- * element. This ensures the basis is behaving as expected, and will not
- * accidentally enforce discontinuities in derivatives across element
- * boundaries.
-=======
 
 
 /**
@@ -44,7 +34,6 @@
  * This checks that the basis is assembled correctly and will not
  * accidentally enforce discontinuities rather than continuity
  * in derivatives across element boundaries.
->>>>>>> 97f8e6d0
  */
 
 
@@ -54,35 +43,15 @@
 {
   MappingCartesian<dim> m;
 
-<<<<<<< HEAD
-  FE_Hermite<dim> herm0(1);
-  plot_function_derivatives<dim>(m, herm0, "Hermite-0");
-
-  FE_Hermite<dim> herm1(3);
-  plot_function_derivatives<dim>(m, herm1, "Hermite-1");
-=======
   FE_Hermite<dim> herm_1(1);
   plot_function_derivatives<dim>(m, herm_1, "Hermite-1");
 
   FE_Hermite<dim> herm_3(3);
   plot_function_derivatives<dim>(m, herm_3, "Hermite-3");
->>>>>>> 97f8e6d0
 
   // Skip the following for dim 3 or greater
   if (dim < 3)
     {
-<<<<<<< HEAD
-      FE_Hermite<dim> herm2(5);
-      plot_function_derivatives<dim>(m, herm2, "Hermite-2");
-    }
-  if (dim == 1)
-    {
-      FE_Hermite<dim> herm3(7);
-      plot_function_derivatives<dim>(m, herm3, "Hermite-3");
-
-      FE_Hermite<dim> herm4(9);
-      plot_function_derivatives<dim>(m, herm4, "Hermite-4");
-=======
       FE_Hermite<dim> herm_5(5);
       plot_function_derivatives<dim>(m, herm_5, "Hermite-5");
     }
@@ -93,7 +62,6 @@
 
       FE_Hermite<dim> herm_9(9);
       plot_function_derivatives<dim>(m, herm_9, "Hermite-9");
->>>>>>> 97f8e6d0
     }
 }
 
