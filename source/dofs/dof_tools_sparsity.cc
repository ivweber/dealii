// ---------------------------------------------------------------------
//
// Copyright (C) 1999 - 2023 by the deal.II authors
//
// This file is part of the deal.II library.
//
// The deal.II library is free software; you can use it, redistribute
// it, and/or modify it under the terms of the GNU Lesser General
// Public License as published by the Free Software Foundation; either
// version 2.1 of the License, or (at your option) any later version.
// The full text of the license can be found in the file LICENSE.md at
// the top level directory of deal.II.
//
// ---------------------------------------------------------------------

#include <deal.II/base/quadrature_lib.h>
#include <deal.II/base/table.h>
#include <deal.II/base/template_constraints.h>
#include <deal.II/base/utilities.h>

#include <deal.II/distributed/shared_tria.h>
#include <deal.II/distributed/tria_base.h>

#include <deal.II/dofs/dof_accessor.h>
#include <deal.II/dofs/dof_handler.h>
#include <deal.II/dofs/dof_tools.h>

#include <deal.II/fe/fe.h>
#include <deal.II/fe/fe_hermite.h>
#include <deal.II/fe/fe_tools.h>
#include <deal.II/fe/fe_values.h>

#include <deal.II/grid/grid_tools.h>
#include <deal.II/grid/intergrid_map.h>
#include <deal.II/grid/tria.h>
#include <deal.II/grid/tria_iterator.h>

#include <deal.II/hp/fe_collection.h>
#include <deal.II/hp/fe_values.h>
#include <deal.II/hp/q_collection.h>

#include <deal.II/lac/affine_constraints.h>
#include <deal.II/lac/sparsity_pattern_base.h>
#include <deal.II/lac/vector.h>

#include <algorithm>
#include <numeric>

DEAL_II_NAMESPACE_OPEN



namespace DoFTools
{
  template <int dim, int spacedim, typename number>
  void
  make_sparsity_pattern(const DoFHandler<dim, spacedim> &dof,
                        SparsityPatternBase             &sparsity,
                        const AffineConstraints<number> &constraints,
                        const bool                       keep_constrained_dofs,
                        const types::subdomain_id        subdomain_id)
  {
    const types::global_dof_index n_dofs = dof.n_dofs();
    (void)n_dofs;

    Assert(sparsity.n_rows() == n_dofs,
           ExcDimensionMismatch(sparsity.n_rows(), n_dofs));
    Assert(sparsity.n_cols() == n_dofs,
           ExcDimensionMismatch(sparsity.n_cols(), n_dofs));

    // If we have a distributed Triangulation only allow locally_owned
    // subdomain. Not setting a subdomain is also okay, because we skip
    // ghost cells in the loop below.
    if (const auto *triangulation = dynamic_cast<
          const parallel::DistributedTriangulationBase<dim, spacedim> *>(
          &dof.get_triangulation()))
      {
        Assert((subdomain_id == numbers::invalid_subdomain_id) ||
                 (subdomain_id == triangulation->locally_owned_subdomain()),
               ExcMessage(
                 "For distributed Triangulation objects and associated "
                 "DoFHandler objects, asking for any subdomain other than the "
                 "locally owned one does not make sense."));
      }

    std::vector<types::global_dof_index> dofs_on_this_cell;
    dofs_on_this_cell.reserve(dof.get_fe_collection().max_dofs_per_cell());

    // In case we work with a distributed sparsity pattern of Trilinos
    // type, we only have to do the work if the current cell is owned by
    // the calling processor. Otherwise, just continue.
    for (const auto &cell : dof.active_cell_iterators())
      if (((subdomain_id == numbers::invalid_subdomain_id) ||
           (subdomain_id == cell->subdomain_id())) &&
          cell->is_locally_owned())
        {
          const unsigned int dofs_per_cell = cell->get_fe().n_dofs_per_cell();
          dofs_on_this_cell.resize(dofs_per_cell);
          cell->get_dof_indices(dofs_on_this_cell);

          // make sparsity pattern for this cell. if no constraints pattern
          // was given, then the following call acts as if simply no
          // constraints existed
          constraints.add_entries_local_to_global(dofs_on_this_cell,
                                                  sparsity,
                                                  keep_constrained_dofs);
        }
  }



  template <int dim, int spacedim, typename number>
  void
  make_sparsity_pattern(const DoFHandler<dim, spacedim> &dof,
                        const Table<2, Coupling>        &couplings,
                        SparsityPatternBase             &sparsity,
                        const AffineConstraints<number> &constraints,
                        const bool                       keep_constrained_dofs,
                        const types::subdomain_id        subdomain_id)
  {
    const types::global_dof_index n_dofs = dof.n_dofs();
    (void)n_dofs;

    Assert(sparsity.n_rows() == n_dofs,
           ExcDimensionMismatch(sparsity.n_rows(), n_dofs));
    Assert(sparsity.n_cols() == n_dofs,
           ExcDimensionMismatch(sparsity.n_cols(), n_dofs));
    Assert(couplings.n_rows() == dof.get_fe(0).n_components(),
           ExcDimensionMismatch(couplings.n_rows(),
                                dof.get_fe(0).n_components()));
    Assert(couplings.n_cols() == dof.get_fe(0).n_components(),
           ExcDimensionMismatch(couplings.n_cols(),
                                dof.get_fe(0).n_components()));

    // If we have a distributed Triangulation only allow locally_owned
    // subdomain. Not setting a subdomain is also okay, because we skip
    // ghost cells in the loop below.
    if (const auto *triangulation = dynamic_cast<
          const parallel::DistributedTriangulationBase<dim, spacedim> *>(
          &dof.get_triangulation()))
      {
        Assert((subdomain_id == numbers::invalid_subdomain_id) ||
                 (subdomain_id == triangulation->locally_owned_subdomain()),
               ExcMessage(
                 "For distributed Triangulation objects and associated "
                 "DoFHandler objects, asking for any subdomain other than the "
                 "locally owned one does not make sense."));
      }

    const hp::FECollection<dim, spacedim> &fe_collection =
      dof.get_fe_collection();

    const std::vector<Table<2, Coupling>> dof_mask //(fe_collection.size())
      = dof_couplings_from_component_couplings(fe_collection, couplings);

    // Convert the dof_mask to bool_dof_mask so we can pass it
    // to constraints.add_entries_local_to_global()
    std::vector<Table<2, bool>> bool_dof_mask(fe_collection.size());
    for (unsigned int f = 0; f < fe_collection.size(); ++f)
      {
        bool_dof_mask[f].reinit(
          TableIndices<2>(fe_collection[f].n_dofs_per_cell(),
                          fe_collection[f].n_dofs_per_cell()));
        bool_dof_mask[f].fill(false);
        for (unsigned int i = 0; i < fe_collection[f].n_dofs_per_cell(); ++i)
          for (unsigned int j = 0; j < fe_collection[f].n_dofs_per_cell(); ++j)
            if (dof_mask[f](i, j) != none)
              bool_dof_mask[f](i, j) = true;
      }

    std::vector<types::global_dof_index> dofs_on_this_cell(
      fe_collection.max_dofs_per_cell());

    // In case we work with a distributed sparsity pattern of Trilinos
    // type, we only have to do the work if the current cell is owned by
    // the calling processor. Otherwise, just continue.
    for (const auto &cell : dof.active_cell_iterators())
      if (((subdomain_id == numbers::invalid_subdomain_id) ||
           (subdomain_id == cell->subdomain_id())) &&
          cell->is_locally_owned())
        {
          const types::fe_index fe_index = cell->active_fe_index();
          const unsigned int    dofs_per_cell =
            fe_collection[fe_index].n_dofs_per_cell();

          dofs_on_this_cell.resize(dofs_per_cell);
          cell->get_dof_indices(dofs_on_this_cell);


          // make sparsity pattern for this cell. if no constraints pattern
          // was given, then the following call acts as if simply no
          // constraints existed
          constraints.add_entries_local_to_global(dofs_on_this_cell,
                                                  sparsity,
                                                  keep_constrained_dofs,
                                                  bool_dof_mask[fe_index]);
        }
  }



  template <int dim, int spacedim>
  void
  make_sparsity_pattern(const DoFHandler<dim, spacedim> &dof_row,
                        const DoFHandler<dim, spacedim> &dof_col,
                        SparsityPatternBase             &sparsity)
  {
    const types::global_dof_index n_dofs_row = dof_row.n_dofs();
    const types::global_dof_index n_dofs_col = dof_col.n_dofs();
    (void)n_dofs_row;
    (void)n_dofs_col;

    Assert(sparsity.n_rows() == n_dofs_row,
           ExcDimensionMismatch(sparsity.n_rows(), n_dofs_row));
    Assert(sparsity.n_cols() == n_dofs_col,
           ExcDimensionMismatch(sparsity.n_cols(), n_dofs_col));

    // It doesn't make sense to assemble sparsity patterns when the
    // Triangulations are both parallel (i.e., different cells are assigned to
    // different processors) and unequal: no processor will be responsible for
    // assembling coupling terms between dofs on a cell owned by one processor
    // and dofs on a cell owned by a different processor.
    if (dynamic_cast<const parallel::TriangulationBase<dim, spacedim> *>(
          &dof_row.get_triangulation()) != nullptr ||
        dynamic_cast<const parallel::TriangulationBase<dim, spacedim> *>(
          &dof_col.get_triangulation()) != nullptr)
      {
        Assert(&dof_row.get_triangulation() == &dof_col.get_triangulation(),
               ExcMessage("This function can only be used with with parallel "
                          "Triangulations when the Triangulations are equal."));
      }

    // TODO: Looks like wasteful memory management here

    using cell_iterator = typename DoFHandler<dim, spacedim>::cell_iterator;
    std::list<std::pair<cell_iterator, cell_iterator>> cell_list =
      GridTools::get_finest_common_cells(dof_row, dof_col);

#ifdef DEAL_II_WITH_MPI
    // get_finest_common_cells returns all cells (locally owned and otherwise)
    // for shared::Tria, but we don't want to assemble on cells that are not
    // locally owned so remove them
    if (dynamic_cast<const parallel::shared::Triangulation<dim, spacedim> *>(
          &dof_row.get_triangulation()) != nullptr ||
        dynamic_cast<const parallel::shared::Triangulation<dim, spacedim> *>(
          &dof_col.get_triangulation()) != nullptr)
      {
        const types::subdomain_id this_subdomain_id =
          dof_row.get_triangulation().locally_owned_subdomain();
        Assert(this_subdomain_id ==
                 dof_col.get_triangulation().locally_owned_subdomain(),
               ExcInternalError());
        cell_list.erase(
          std::remove_if(
            cell_list.begin(),
            cell_list.end(),
            [=](const std::pair<cell_iterator, cell_iterator> &pair) {
              return pair.first->subdomain_id() != this_subdomain_id ||
                     pair.second->subdomain_id() != this_subdomain_id;
            }),
          cell_list.end());
      }
#endif

    for (const auto &cell_pair : cell_list)
      {
        const cell_iterator cell_row = cell_pair.first;
        const cell_iterator cell_col = cell_pair.second;

        if (cell_row->is_active() && cell_col->is_active())
          {
            const unsigned int dofs_per_cell_row =
              cell_row->get_fe().n_dofs_per_cell();
            const unsigned int dofs_per_cell_col =
              cell_col->get_fe().n_dofs_per_cell();
            std::vector<types::global_dof_index> local_dof_indices_row(
              dofs_per_cell_row);
            std::vector<types::global_dof_index> local_dof_indices_col(
              dofs_per_cell_col);
            cell_row->get_dof_indices(local_dof_indices_row);
            cell_col->get_dof_indices(local_dof_indices_col);
            for (const auto &dof : local_dof_indices_row)
              sparsity.add_row_entries(dof,
                                       make_array_view(local_dof_indices_col));
          }
        else if (cell_row->has_children())
          {
            const std::vector<
              typename DoFHandler<dim, spacedim>::active_cell_iterator>
              child_cells =
                GridTools::get_active_child_cells<DoFHandler<dim, spacedim>>(
                  cell_row);
            for (unsigned int i = 0; i < child_cells.size(); ++i)
              {
                const typename DoFHandler<dim, spacedim>::cell_iterator
                                   cell_row_child = child_cells[i];
                const unsigned int dofs_per_cell_row =
                  cell_row_child->get_fe().n_dofs_per_cell();
                const unsigned int dofs_per_cell_col =
                  cell_col->get_fe().n_dofs_per_cell();
                std::vector<types::global_dof_index> local_dof_indices_row(
                  dofs_per_cell_row);
                std::vector<types::global_dof_index> local_dof_indices_col(
                  dofs_per_cell_col);
                cell_row_child->get_dof_indices(local_dof_indices_row);
                cell_col->get_dof_indices(local_dof_indices_col);
                for (const auto &dof : local_dof_indices_row)
                  sparsity.add_row_entries(
                    dof, make_array_view(local_dof_indices_col));
              }
          }
        else
          {
            std::vector<
              typename DoFHandler<dim, spacedim>::active_cell_iterator>
              child_cells =
                GridTools::get_active_child_cells<DoFHandler<dim, spacedim>>(
                  cell_col);
            for (unsigned int i = 0; i < child_cells.size(); ++i)
              {
                const typename DoFHandler<dim, spacedim>::active_cell_iterator
                                   cell_col_child = child_cells[i];
                const unsigned int dofs_per_cell_row =
                  cell_row->get_fe().n_dofs_per_cell();
                const unsigned int dofs_per_cell_col =
                  cell_col_child->get_fe().n_dofs_per_cell();
                std::vector<types::global_dof_index> local_dof_indices_row(
                  dofs_per_cell_row);
                std::vector<types::global_dof_index> local_dof_indices_col(
                  dofs_per_cell_col);
                cell_row->get_dof_indices(local_dof_indices_row);
                cell_col_child->get_dof_indices(local_dof_indices_col);
                for (const auto &dof : local_dof_indices_row)
                  sparsity.add_row_entries(
                    dof, make_array_view(local_dof_indices_col));
              }
          }
      }
  }



  template <int dim, int spacedim>
  void
  make_boundary_sparsity_pattern(
    const DoFHandler<dim, spacedim>            &dof,
    const std::vector<types::global_dof_index> &dof_to_boundary_mapping,
    SparsityPatternBase                        &sparsity)
  {
    if (dim == 1)
      {
        // there are only 2 boundary indicators in 1d, so it is no
        // performance problem to call the other function
        std::map<types::boundary_id, const Function<spacedim, double> *>
          boundary_ids;
        boundary_ids[0] = nullptr;
        boundary_ids[1] = nullptr;
        make_boundary_sparsity_pattern<dim, spacedim>(dof,
                                                      boundary_ids,
                                                      dof_to_boundary_mapping,
                                                      sparsity);
        return;
      }

    const types::global_dof_index n_dofs = dof.n_dofs();
    (void)n_dofs;

    AssertDimension(dof_to_boundary_mapping.size(), n_dofs);
    AssertDimension(sparsity.n_rows(), dof.n_boundary_dofs());
    AssertDimension(sparsity.n_cols(), dof.n_boundary_dofs());
#ifdef DEBUG
    if (sparsity.n_rows() != 0)
      {
        types::global_dof_index max_element = 0;
        for (const types::global_dof_index index : dof_to_boundary_mapping)
          if ((index != numbers::invalid_dof_index) && (index > max_element))
            max_element = index;
        AssertDimension(max_element, sparsity.n_rows() - 1);
      }
#endif

    std::vector<types::global_dof_index> dofs_on_this_face;
    dofs_on_this_face.reserve(dof.get_fe_collection().max_dofs_per_face());
    std::vector<types::global_dof_index> cols;

    // loop over all faces to check whether they are at a boundary. note
    // that we need not take special care of single lines (using
    // @p{cell->has_boundary_lines}), since we do not support boundaries of
    // dimension dim-2, and so every boundary line is also part of a
    // boundary face.
    for (const auto &cell : dof.active_cell_iterators())
      for (const unsigned int f : cell->face_indices())
        if (cell->at_boundary(f))
          {
            const unsigned int dofs_per_face =
              cell->get_fe().n_dofs_per_face(f);
            dofs_on_this_face.resize(dofs_per_face);
            cell->face(f)->get_dof_indices(dofs_on_this_face,
                                           cell->active_fe_index());

            // make sparsity pattern for this cell
            cols.clear();
            for (const auto &dof : dofs_on_this_face)
              cols.push_back(dof_to_boundary_mapping[dof]);
            // We are not guaranteed that the mapping to a second index space
            // is increasing so sort here to use the faster add_row_entries()
            // path
            std::sort(cols.begin(), cols.end());
            for (const auto &dof : dofs_on_this_face)
              sparsity.add_row_entries(dof_to_boundary_mapping[dof],
                                       make_array_view(cols),
                                       true);
          }
  }



  template <int dim, int spacedim, typename number>
  void
  make_boundary_sparsity_pattern(
    const DoFHandler<dim, spacedim> &dof,
    const std::map<types::boundary_id, const Function<spacedim, number> *>
                                               &boundary_ids,
    const std::vector<types::global_dof_index> &dof_to_boundary_mapping,
    SparsityPatternBase                        &sparsity)
  {
    if (dim == 1)
      {
        // first check left, then right boundary point
        for (unsigned int direction = 0; direction < 2; ++direction)
          {
            // if this boundary is not requested, then go on with next one
            if (boundary_ids.find(direction) == boundary_ids.end())
              continue;

            // find active cell at that boundary: first go to left/right,
            // then to children
            typename DoFHandler<dim, spacedim>::level_cell_iterator cell =
              dof.begin(0);
            while (!cell->at_boundary(direction))
              cell = cell->neighbor(direction);
            while (!cell->is_active())
              cell = cell->child(direction);

            const unsigned int dofs_per_vertex =
              cell->get_fe().n_dofs_per_vertex();
            std::vector<types::global_dof_index> boundary_dof_boundary_indices(
              dofs_per_vertex);

            // next get boundary mapped dof indices of boundary dofs
            for (unsigned int i = 0; i < dofs_per_vertex; ++i)
              boundary_dof_boundary_indices[i] =
                dof_to_boundary_mapping[cell->vertex_dof_index(direction, i)];

            std::sort(boundary_dof_boundary_indices.begin(),
                      boundary_dof_boundary_indices.end());
            for (const auto &dof : boundary_dof_boundary_indices)
              sparsity.add_row_entries(
                dof, make_array_view(boundary_dof_boundary_indices), true);
          }
        return;
      }

    const types::global_dof_index n_dofs = dof.n_dofs();
    (void)n_dofs;

    AssertDimension(dof_to_boundary_mapping.size(), n_dofs);
    Assert(boundary_ids.find(numbers::internal_face_boundary_id) ==
             boundary_ids.end(),
           (typename DoFHandler<dim, spacedim>::ExcInvalidBoundaryIndicator()));

<<<<<<< HEAD
=======
    const bool fe_is_hermite = (dynamic_cast<const FE_Hermite<dim, spacedim> *>(
                                  &(dof.get_fe())) != nullptr);

    Assert(fe_is_hermite ||
             sparsity.n_rows() == dof.n_boundary_dofs(boundary_ids),
           ExcDimensionMismatch(sparsity.n_rows(),
                                dof.n_boundary_dofs(boundary_ids)));
    Assert(fe_is_hermite ||
             sparsity.n_cols() == dof.n_boundary_dofs(boundary_ids),
           ExcDimensionMismatch(sparsity.n_cols(),
                                dof.n_boundary_dofs(boundary_ids)));
    (void)fe_is_hermite;

>>>>>>> 605a6268
#ifdef DEBUG
    if (sparsity.n_rows() != 0)
      {
        types::global_dof_index max_element = 0;
        for (const types::global_dof_index index : dof_to_boundary_mapping)
          if ((index != numbers::invalid_dof_index) && (index > max_element))
            max_element = index;
        AssertDimension(max_element, sparsity.n_rows() - 1);
      }
#endif

    std::vector<types::global_dof_index> dofs_on_this_face;
    dofs_on_this_face.reserve(dof.get_fe_collection().max_dofs_per_face());
    std::vector<types::global_dof_index> cols;

    for (const auto &cell : dof.active_cell_iterators())
      for (const unsigned int f : cell->face_indices())
        if (boundary_ids.find(cell->face(f)->boundary_id()) !=
            boundary_ids.end())
          {
            const unsigned int dofs_per_face =
              cell->get_fe().n_dofs_per_face(f);
            dofs_on_this_face.resize(dofs_per_face);
            cell->face(f)->get_dof_indices(dofs_on_this_face,
                                           cell->active_fe_index());

            // make sparsity pattern for this cell
            cols.clear();
            for (const auto &dof : dofs_on_this_face)
              cols.push_back(dof_to_boundary_mapping[dof]);

            // Like the other one: sort once.
            std::sort(cols.begin(), cols.end());
            for (const auto &dof : dofs_on_this_face)
              sparsity.add_row_entries(dof_to_boundary_mapping[dof],
                                       make_array_view(cols),
                                       true);
          }
  }



  template <int dim, int spacedim, typename number>
  void
  make_flux_sparsity_pattern(const DoFHandler<dim, spacedim> &dof,
                             SparsityPatternBase             &sparsity,
                             const AffineConstraints<number> &constraints,
                             const bool                keep_constrained_dofs,
                             const types::subdomain_id subdomain_id)

  // TODO: QA: reduce the indentation level of this method..., Maier 2012

  {
    const types::global_dof_index n_dofs = dof.n_dofs();
    (void)n_dofs;

    AssertDimension(sparsity.n_rows(), n_dofs);
    AssertDimension(sparsity.n_cols(), n_dofs);

    // If we have a distributed Triangulation only allow locally_owned
    // subdomain. Not setting a subdomain is also okay, because we skip
    // ghost cells in the loop below.
    if (const auto *triangulation = dynamic_cast<
          const parallel::DistributedTriangulationBase<dim, spacedim> *>(
          &dof.get_triangulation()))
      {
        Assert((subdomain_id == numbers::invalid_subdomain_id) ||
                 (subdomain_id == triangulation->locally_owned_subdomain()),
               ExcMessage(
                 "For distributed Triangulation objects and associated "
                 "DoFHandler objects, asking for any subdomain other than the "
                 "locally owned one does not make sense."));
      }

    std::vector<types::global_dof_index> dofs_on_this_cell;
    std::vector<types::global_dof_index> dofs_on_other_cell;
    dofs_on_this_cell.reserve(dof.get_fe_collection().max_dofs_per_cell());
    dofs_on_other_cell.reserve(dof.get_fe_collection().max_dofs_per_cell());

    // TODO: in an old implementation, we used user flags before to tag
    // faces that were already touched. this way, we could reduce the work
    // a little bit. now, we instead add only data from one side. this
    // should be OK, but we need to actually verify it.

    // In case we work with a distributed sparsity pattern of Trilinos
    // type, we only have to do the work if the current cell is owned by
    // the calling processor. Otherwise, just continue.
    for (const auto &cell : dof.active_cell_iterators())
      if (((subdomain_id == numbers::invalid_subdomain_id) ||
           (subdomain_id == cell->subdomain_id())) &&
          cell->is_locally_owned())
        {
          const unsigned int n_dofs_on_this_cell =
            cell->get_fe().n_dofs_per_cell();
          dofs_on_this_cell.resize(n_dofs_on_this_cell);
          cell->get_dof_indices(dofs_on_this_cell);

          // make sparsity pattern for this cell. if no constraints pattern
          // was given, then the following call acts as if simply no
          // constraints existed
          constraints.add_entries_local_to_global(dofs_on_this_cell,
                                                  sparsity,
                                                  keep_constrained_dofs);

          for (const unsigned int face : cell->face_indices())
            {
              typename DoFHandler<dim, spacedim>::face_iterator cell_face =
                cell->face(face);
              const bool periodic_neighbor = cell->has_periodic_neighbor(face);
              if (!cell->at_boundary(face) || periodic_neighbor)
                {
                  typename DoFHandler<dim, spacedim>::level_cell_iterator
                    neighbor = cell->neighbor_or_periodic_neighbor(face);

                  // in 1d, we do not need to worry whether the neighbor
                  // might have children and then loop over those children.
                  // rather, we may as well go straight to the cell behind
                  // this particular cell's most terminal child
                  if (dim == 1)
                    while (neighbor->has_children())
                      neighbor = neighbor->child(face == 0 ? 1 : 0);

                  if (neighbor->has_children())
                    {
                      for (unsigned int sub_nr = 0;
                           sub_nr != cell_face->n_active_descendants();
                           ++sub_nr)
                        {
                          const typename DoFHandler<dim, spacedim>::
                            level_cell_iterator sub_neighbor =
                              periodic_neighbor ?
                                cell->periodic_neighbor_child_on_subface(
                                  face, sub_nr) :
                                cell->neighbor_child_on_subface(face, sub_nr);

                          const unsigned int n_dofs_on_neighbor =
                            sub_neighbor->get_fe().n_dofs_per_cell();
                          dofs_on_other_cell.resize(n_dofs_on_neighbor);
                          sub_neighbor->get_dof_indices(dofs_on_other_cell);

                          constraints.add_entries_local_to_global(
                            dofs_on_this_cell,
                            dofs_on_other_cell,
                            sparsity,
                            keep_constrained_dofs);
                          constraints.add_entries_local_to_global(
                            dofs_on_other_cell,
                            dofs_on_this_cell,
                            sparsity,
                            keep_constrained_dofs);
                          // only need to add this when the neighbor is not
                          // owned by the current processor, otherwise we add
                          // the entries for the neighbor there
                          if (sub_neighbor->subdomain_id() !=
                              cell->subdomain_id())
                            constraints.add_entries_local_to_global(
                              dofs_on_other_cell,
                              sparsity,
                              keep_constrained_dofs);
                        }
                    }
                  else
                    {
                      // Refinement edges are taken care of by coarser
                      // cells
                      if ((!periodic_neighbor &&
                           cell->neighbor_is_coarser(face)) ||
                          (periodic_neighbor &&
                           cell->periodic_neighbor_is_coarser(face)))
                        if (neighbor->subdomain_id() == cell->subdomain_id())
                          continue;

                      const unsigned int n_dofs_on_neighbor =
                        neighbor->get_fe().n_dofs_per_cell();
                      dofs_on_other_cell.resize(n_dofs_on_neighbor);

                      neighbor->get_dof_indices(dofs_on_other_cell);

                      constraints.add_entries_local_to_global(
                        dofs_on_this_cell,
                        dofs_on_other_cell,
                        sparsity,
                        keep_constrained_dofs);

                      // only need to add these in case the neighbor cell
                      // is not locally owned - otherwise, we touch each
                      // face twice and hence put the indices the other way
                      // around
                      if (!cell->neighbor_or_periodic_neighbor(face)
                             ->is_active() ||
                          (neighbor->subdomain_id() != cell->subdomain_id()))
                        {
                          constraints.add_entries_local_to_global(
                            dofs_on_other_cell,
                            dofs_on_this_cell,
                            sparsity,
                            keep_constrained_dofs);
                          if (neighbor->subdomain_id() != cell->subdomain_id())
                            constraints.add_entries_local_to_global(
                              dofs_on_other_cell,
                              sparsity,
                              keep_constrained_dofs);
                        }
                    }
                }
            }
        }
  }



  template <int dim, int spacedim>
  void
  make_flux_sparsity_pattern(const DoFHandler<dim, spacedim> &dof,
                             SparsityPatternBase             &sparsity)
  {
    AffineConstraints<double> dummy;
    make_flux_sparsity_pattern(dof, sparsity, dummy);
  }

  template <int dim, int spacedim>
  Table<2, Coupling>
  dof_couplings_from_component_couplings(
    const FiniteElement<dim, spacedim> &fe,
    const Table<2, Coupling>           &component_couplings)
  {
    Assert(component_couplings.n_rows() == fe.n_components(),
           ExcDimensionMismatch(component_couplings.n_rows(),
                                fe.n_components()));
    Assert(component_couplings.n_cols() == fe.n_components(),
           ExcDimensionMismatch(component_couplings.n_cols(),
                                fe.n_components()));

    const unsigned int n_dofs = fe.n_dofs_per_cell();

    Table<2, Coupling> dof_couplings(n_dofs, n_dofs);

    for (unsigned int i = 0; i < n_dofs; ++i)
      {
        const unsigned int ii =
          (fe.is_primitive(i) ?
             fe.system_to_component_index(i).first :
             fe.get_nonzero_components(i).first_selected_component());
        Assert(ii < fe.n_components(), ExcInternalError());

        for (unsigned int j = 0; j < n_dofs; ++j)
          {
            const unsigned int jj =
              (fe.is_primitive(j) ?
                 fe.system_to_component_index(j).first :
                 fe.get_nonzero_components(j).first_selected_component());
            Assert(jj < fe.n_components(), ExcInternalError());

            dof_couplings(i, j) = component_couplings(ii, jj);
          }
      }
    return dof_couplings;
  }



  template <int dim, int spacedim>
  std::vector<Table<2, Coupling>>
  dof_couplings_from_component_couplings(
    const hp::FECollection<dim, spacedim> &fe,
    const Table<2, Coupling>              &component_couplings)
  {
    std::vector<Table<2, Coupling>> return_value(fe.size());
    for (unsigned int i = 0; i < fe.size(); ++i)
      return_value[i] =
        dof_couplings_from_component_couplings(fe[i], component_couplings);

    return return_value;
  }



  namespace internal
  {
    namespace
    {
      // implementation of the same function in namespace DoFTools for
      // non-hp-DoFHandlers
      template <int dim, int spacedim, typename number>
      void
      make_flux_sparsity_pattern(
        const DoFHandler<dim, spacedim> &dof,
        SparsityPatternBase             &sparsity,
        const AffineConstraints<number> &constraints,
        const bool                       keep_constrained_dofs,
        const Table<2, Coupling>        &int_mask,
        const Table<2, Coupling>        &flux_mask,
        const types::subdomain_id        subdomain_id,
        const std::function<
          bool(const typename DoFHandler<dim, spacedim>::active_cell_iterator &,
               const unsigned int)> &face_has_flux_coupling)
      {
        std::vector<types::global_dof_index> rows;
        std::vector<std::pair<SparsityPatternBase::size_type,
                              SparsityPatternBase::size_type>>
          cell_entries;

        if (dof.has_hp_capabilities() == false)
          {
            const FiniteElement<dim, spacedim> &fe = dof.get_fe();

            std::vector<types::global_dof_index> dofs_on_this_cell(
              fe.n_dofs_per_cell());
            std::vector<types::global_dof_index> dofs_on_other_cell(
              fe.n_dofs_per_cell());

            const Table<2, Coupling>
              int_dof_mask =
                dof_couplings_from_component_couplings(fe, int_mask),
              flux_dof_mask =
                dof_couplings_from_component_couplings(fe, flux_mask);

            Table<2, bool> support_on_face(fe.n_dofs_per_cell(),
                                           GeometryInfo<dim>::faces_per_cell);
            for (unsigned int i = 0; i < fe.n_dofs_per_cell(); ++i)
              for (const unsigned int f : GeometryInfo<dim>::face_indices())
                support_on_face(i, f) = fe.has_support_on_face(i, f);

            // Convert the int_dof_mask to bool_int_dof_mask so we can pass it
            // to constraints.add_entries_local_to_global()
            Table<2, bool> bool_int_dof_mask(fe.n_dofs_per_cell(),
                                             fe.n_dofs_per_cell());
            bool_int_dof_mask.fill(false);
            for (unsigned int i = 0; i < fe.n_dofs_per_cell(); ++i)
              for (unsigned int j = 0; j < fe.n_dofs_per_cell(); ++j)
                if (int_dof_mask(i, j) != none)
                  bool_int_dof_mask(i, j) = true;

            for (const auto &cell : dof.active_cell_iterators())
              if (((subdomain_id == numbers::invalid_subdomain_id) ||
                   (subdomain_id == cell->subdomain_id())) &&
                  cell->is_locally_owned())
                {
                  cell->get_dof_indices(dofs_on_this_cell);
                  // make sparsity pattern for this cell
                  constraints.add_entries_local_to_global(dofs_on_this_cell,
                                                          sparsity,
                                                          keep_constrained_dofs,
                                                          bool_int_dof_mask);
                  // Loop over all interior neighbors
                  for (const unsigned int face_n : cell->face_indices())
                    {
                      const typename DoFHandler<dim, spacedim>::face_iterator
                        cell_face = cell->face(face_n);

                      const bool periodic_neighbor =
                        cell->has_periodic_neighbor(face_n);

                      if (cell->at_boundary(face_n) && (!periodic_neighbor))
                        {
                          for (unsigned int i = 0; i < fe.n_dofs_per_cell();
                               ++i)
                            {
                              const bool i_non_zero_i =
                                support_on_face(i, face_n);
                              for (unsigned int j = 0; j < fe.n_dofs_per_cell();
                                   ++j)
                                {
                                  const bool j_non_zero_i =
                                    support_on_face(j, face_n);

                                  if (flux_dof_mask(i, j) == always ||
                                      (flux_dof_mask(i, j) == nonzero &&
                                       i_non_zero_i && j_non_zero_i))
                                    cell_entries.emplace_back(
                                      dofs_on_this_cell[i],
                                      dofs_on_this_cell[j]);
                                }
                            }
                          sparsity.add_entries(make_array_view(cell_entries));
                          cell_entries.clear();
                        }
                      else
                        {
                          typename DoFHandler<dim,
                                              spacedim>::level_cell_iterator
                            neighbor =
                              cell->neighbor_or_periodic_neighbor(face_n);
                          // If the cells are on the same level (and both are
                          // active, locally-owned cells) then only add to the
                          // sparsity pattern if the current cell is 'greater'
                          // in the total ordering.
                          if (neighbor->level() == cell->level() &&
                              neighbor->index() > cell->index() &&
                              neighbor->is_active() &&
                              neighbor->is_locally_owned())
                            continue;
                          // If we are more refined then the neighbor, then we
                          // will automatically find the active neighbor cell
                          // when we call 'neighbor (face_n)' above. The
                          // opposite is not true; if the neighbor is more
                          // refined then the call 'neighbor (face_n)' will
                          // *not* return an active cell. Hence, only add things
                          // to the sparsity pattern if (when the levels are
                          // different) the neighbor is coarser than the current
                          // cell.
                          //
                          // Like above, do not use this optimization if the
                          // neighbor is not locally owned.
                          if (neighbor->level() != cell->level() &&
                              ((!periodic_neighbor &&
                                !cell->neighbor_is_coarser(face_n)) ||
                               (periodic_neighbor &&
                                !cell->periodic_neighbor_is_coarser(face_n))) &&
                              neighbor->is_locally_owned())
                            continue; // (the neighbor is finer)

                          if (!face_has_flux_coupling(cell, face_n))
                            continue;


                          const unsigned int neighbor_face_n =
                            periodic_neighbor ?
                              cell->periodic_neighbor_face_no(face_n) :
                              cell->neighbor_face_no(face_n);


                          // In 1d, go straight to the cell behind this
                          // particular cell's most terminal cell. This makes us
                          // skip the if (neighbor->has_children()) section
                          // below. We need to do this since we otherwise
                          // iterate over the children of the face, which are
                          // always 0 in 1d.
                          if (dim == 1)
                            while (neighbor->has_children())
                              neighbor = neighbor->child(face_n == 0 ? 1 : 0);

                          if (neighbor->has_children())
                            {
                              for (unsigned int sub_nr = 0;
                                   sub_nr != cell_face->n_children();
                                   ++sub_nr)
                                {
                                  const typename DoFHandler<dim, spacedim>::
                                    level_cell_iterator sub_neighbor =
                                      periodic_neighbor ?
                                        cell
                                          ->periodic_neighbor_child_on_subface(
                                            face_n, sub_nr) :
                                        cell->neighbor_child_on_subface(face_n,
                                                                        sub_nr);

                                  sub_neighbor->get_dof_indices(
                                    dofs_on_other_cell);
                                  for (unsigned int i = 0;
                                       i < fe.n_dofs_per_cell();
                                       ++i)
                                    {
                                      const bool i_non_zero_i =
                                        support_on_face(i, face_n);
                                      const bool i_non_zero_e =
                                        support_on_face(i, neighbor_face_n);
                                      for (unsigned int j = 0;
                                           j < fe.n_dofs_per_cell();
                                           ++j)
                                        {
                                          const bool j_non_zero_i =
                                            support_on_face(j, face_n);
                                          const bool j_non_zero_e =
                                            support_on_face(j, neighbor_face_n);

                                          if (flux_dof_mask(i, j) == always)
                                            {
                                              cell_entries.emplace_back(
                                                dofs_on_this_cell[i],
                                                dofs_on_other_cell[j]);
                                              cell_entries.emplace_back(
                                                dofs_on_other_cell[i],
                                                dofs_on_this_cell[j]);
                                              cell_entries.emplace_back(
                                                dofs_on_this_cell[i],
                                                dofs_on_this_cell[j]);
                                              cell_entries.emplace_back(
                                                dofs_on_other_cell[i],
                                                dofs_on_other_cell[j]);
                                            }
                                          else if (flux_dof_mask(i, j) ==
                                                   nonzero)
                                            {
                                              if (i_non_zero_i && j_non_zero_e)
                                                cell_entries.emplace_back(
                                                  dofs_on_this_cell[i],
                                                  dofs_on_other_cell[j]);
                                              if (i_non_zero_e && j_non_zero_i)
                                                cell_entries.emplace_back(
                                                  dofs_on_other_cell[i],
                                                  dofs_on_this_cell[j]);
                                              if (i_non_zero_i && j_non_zero_i)
                                                cell_entries.emplace_back(
                                                  dofs_on_this_cell[i],
                                                  dofs_on_this_cell[j]);
                                              if (i_non_zero_e && j_non_zero_e)
                                                cell_entries.emplace_back(
                                                  dofs_on_other_cell[i],
                                                  dofs_on_other_cell[j]);
                                            }

                                          if (flux_dof_mask(j, i) == always)
                                            {
                                              cell_entries.emplace_back(
                                                dofs_on_this_cell[j],
                                                dofs_on_other_cell[i]);
                                              cell_entries.emplace_back(
                                                dofs_on_other_cell[j],
                                                dofs_on_this_cell[i]);
                                              cell_entries.emplace_back(
                                                dofs_on_this_cell[j],
                                                dofs_on_this_cell[i]);
                                              cell_entries.emplace_back(
                                                dofs_on_other_cell[j],
                                                dofs_on_other_cell[i]);
                                            }
                                          else if (flux_dof_mask(j, i) ==
                                                   nonzero)
                                            {
                                              if (j_non_zero_i && i_non_zero_e)
                                                cell_entries.emplace_back(
                                                  dofs_on_this_cell[j],
                                                  dofs_on_other_cell[i]);
                                              if (j_non_zero_e && i_non_zero_i)
                                                cell_entries.emplace_back(
                                                  dofs_on_other_cell[j],
                                                  dofs_on_this_cell[i]);
                                              if (j_non_zero_i && i_non_zero_i)
                                                cell_entries.emplace_back(
                                                  dofs_on_this_cell[j],
                                                  dofs_on_this_cell[i]);
                                              if (j_non_zero_e && i_non_zero_e)
                                                cell_entries.emplace_back(
                                                  dofs_on_other_cell[j],
                                                  dofs_on_other_cell[i]);
                                            }
                                        }
                                    }
                                }
                              sparsity.add_entries(
                                make_array_view(cell_entries));
                              cell_entries.clear();
                            }
                          else
                            {
                              neighbor->get_dof_indices(dofs_on_other_cell);
                              for (unsigned int i = 0; i < fe.n_dofs_per_cell();
                                   ++i)
                                {
                                  const bool i_non_zero_i =
                                    support_on_face(i, face_n);
                                  const bool i_non_zero_e =
                                    support_on_face(i, neighbor_face_n);
                                  for (unsigned int j = 0;
                                       j < fe.n_dofs_per_cell();
                                       ++j)
                                    {
                                      const bool j_non_zero_i =
                                        support_on_face(j, face_n);
                                      const bool j_non_zero_e =
                                        support_on_face(j, neighbor_face_n);
                                      if (flux_dof_mask(i, j) == always)
                                        {
                                          cell_entries.emplace_back(
                                            dofs_on_this_cell[i],
                                            dofs_on_other_cell[j]);
                                          cell_entries.emplace_back(
                                            dofs_on_other_cell[i],
                                            dofs_on_this_cell[j]);
                                          cell_entries.emplace_back(
                                            dofs_on_this_cell[i],
                                            dofs_on_this_cell[j]);
                                          cell_entries.emplace_back(
                                            dofs_on_other_cell[i],
                                            dofs_on_other_cell[j]);
                                        }
                                      if (flux_dof_mask(i, j) == nonzero)
                                        {
                                          if (i_non_zero_i && j_non_zero_e)
                                            cell_entries.emplace_back(
                                              dofs_on_this_cell[i],
                                              dofs_on_other_cell[j]);
                                          if (i_non_zero_e && j_non_zero_i)
                                            cell_entries.emplace_back(
                                              dofs_on_other_cell[i],
                                              dofs_on_this_cell[j]);
                                          if (i_non_zero_i && j_non_zero_i)
                                            cell_entries.emplace_back(
                                              dofs_on_this_cell[i],
                                              dofs_on_this_cell[j]);
                                          if (i_non_zero_e && j_non_zero_e)
                                            cell_entries.emplace_back(
                                              dofs_on_other_cell[i],
                                              dofs_on_other_cell[j]);
                                        }

                                      if (flux_dof_mask(j, i) == always)
                                        {
                                          cell_entries.emplace_back(
                                            dofs_on_this_cell[j],
                                            dofs_on_other_cell[i]);
                                          cell_entries.emplace_back(
                                            dofs_on_other_cell[j],
                                            dofs_on_this_cell[i]);
                                          cell_entries.emplace_back(
                                            dofs_on_this_cell[j],
                                            dofs_on_this_cell[i]);
                                          cell_entries.emplace_back(
                                            dofs_on_other_cell[j],
                                            dofs_on_other_cell[i]);
                                        }
                                      if (flux_dof_mask(j, i) == nonzero)
                                        {
                                          if (j_non_zero_i && i_non_zero_e)
                                            cell_entries.emplace_back(
                                              dofs_on_this_cell[j],
                                              dofs_on_other_cell[i]);
                                          if (j_non_zero_e && i_non_zero_i)
                                            cell_entries.emplace_back(
                                              dofs_on_other_cell[j],
                                              dofs_on_this_cell[i]);
                                          if (j_non_zero_i && i_non_zero_i)
                                            cell_entries.emplace_back(
                                              dofs_on_this_cell[j],
                                              dofs_on_this_cell[i]);
                                          if (j_non_zero_e && i_non_zero_e)
                                            cell_entries.emplace_back(
                                              dofs_on_other_cell[j],
                                              dofs_on_other_cell[i]);
                                        }
                                    }
                                }
                              sparsity.add_entries(
                                make_array_view(cell_entries));
                              cell_entries.clear();
                            }
                        }
                    }
                }
          }
        else
          {
            // while the implementation above is quite optimized and caches a
            // lot of data (see e.g. the int/flux_dof_mask tables), this is no
            // longer practical for the hp-version since we would have to have
            // it for all combinations of elements in the hp::FECollection.
            // consequently, the implementation here is simpler and probably
            // less efficient but at least readable...

            const dealii::hp::FECollection<dim, spacedim> &fe =
              dof.get_fe_collection();

            std::vector<types::global_dof_index> dofs_on_this_cell(
              dof.get_fe_collection().max_dofs_per_cell());
            std::vector<types::global_dof_index> dofs_on_other_cell(
              dof.get_fe_collection().max_dofs_per_cell());

            const unsigned int n_components = fe.n_components();
            AssertDimension(int_mask.size(0), n_components);
            AssertDimension(int_mask.size(1), n_components);
            AssertDimension(flux_mask.size(0), n_components);
            AssertDimension(flux_mask.size(1), n_components);

            // note that we also need to set the respective entries if flux_mask
            // says so. this is necessary since we need to consider all degrees
            // of freedom on a cell for interior faces.
            Table<2, Coupling> int_and_flux_mask(n_components, n_components);
            for (unsigned int c1 = 0; c1 < n_components; ++c1)
              for (unsigned int c2 = 0; c2 < n_components; ++c2)
                if (int_mask(c1, c2) != none || flux_mask(c1, c2) != none)
                  int_and_flux_mask(c1, c2) = always;

            std::vector<Table<2, Coupling>> int_and_flux_dof_mask =
              dof_couplings_from_component_couplings(fe, int_and_flux_mask);

            // Convert int_and_flux_dof_mask to bool_int_and_flux_dof_mask so we
            // can pass it to constraints.add_entries_local_to_global()
            std::vector<Table<2, bool>> bool_int_and_flux_dof_mask(fe.size());
            for (unsigned int f = 0; f < fe.size(); ++f)
              {
                bool_int_and_flux_dof_mask[f].reinit(
                  TableIndices<2>(fe[f].n_dofs_per_cell(),
                                  fe[f].n_dofs_per_cell()));
                bool_int_and_flux_dof_mask[f].fill(false);
                for (unsigned int i = 0; i < fe[f].n_dofs_per_cell(); ++i)
                  for (unsigned int j = 0; j < fe[f].n_dofs_per_cell(); ++j)
                    if (int_and_flux_dof_mask[f](i, j) != none)
                      bool_int_and_flux_dof_mask[f](i, j) = true;
              }


            for (const auto &cell : dof.active_cell_iterators())
              if (((subdomain_id == numbers::invalid_subdomain_id) ||
                   (subdomain_id == cell->subdomain_id())) &&
                  cell->is_locally_owned())
                {
                  dofs_on_this_cell.resize(cell->get_fe().n_dofs_per_cell());
                  cell->get_dof_indices(dofs_on_this_cell);

                  // make sparsity pattern for this cell also taking into
                  // account the couplings due to face contributions on the same
                  // cell
                  constraints.add_entries_local_to_global(
                    dofs_on_this_cell,
                    sparsity,
                    keep_constrained_dofs,
                    bool_int_and_flux_dof_mask[cell->active_fe_index()]);

                  // Loop over interior faces
                  for (const unsigned int face : cell->face_indices())
                    {
                      const typename DoFHandler<dim, spacedim>::face_iterator
                        cell_face = cell->face(face);

                      const bool periodic_neighbor =
                        cell->has_periodic_neighbor(face);

                      if ((!cell->at_boundary(face)) || periodic_neighbor)
                        {
                          typename DoFHandler<dim,
                                              spacedim>::level_cell_iterator
                            neighbor =
                              cell->neighbor_or_periodic_neighbor(face);

                          // Like the non-hp-case: If the cells are on the same
                          // level (and both are active, locally-owned cells)
                          // then only add to the sparsity pattern if the
                          // current cell is 'greater' in the total ordering.
                          if (neighbor->level() == cell->level() &&
                              neighbor->index() > cell->index() &&
                              neighbor->is_active() &&
                              neighbor->is_locally_owned())
                            continue;
                          // Again, like the non-hp-case: If we are more refined
                          // then the neighbor, then we will automatically find
                          // the active neighbor cell when we call 'neighbor
                          // (face)' above. The opposite is not true; if the
                          // neighbor is more refined then the call 'neighbor
                          // (face)' will *not* return an active cell. Hence,
                          // only add things to the sparsity pattern if (when
                          // the levels are different) the neighbor is coarser
                          // than the current cell.
                          //
                          // Like above, do not use this optimization if the
                          // neighbor is not locally owned.
                          if (neighbor->level() != cell->level() &&
                              ((!periodic_neighbor &&
                                !cell->neighbor_is_coarser(face)) ||
                               (periodic_neighbor &&
                                !cell->periodic_neighbor_is_coarser(face))) &&
                              neighbor->is_locally_owned())
                            continue; // (the neighbor is finer)


                          if (!face_has_flux_coupling(cell, face))
                            continue;

                          // In 1d, go straight to the cell behind this
                          // particular cell's most terminal cell. This makes us
                          // skip the if (neighbor->has_children()) section
                          // below. We need to do this since we otherwise
                          // iterate over the children of the face, which are
                          // always 0 in 1d.
                          if (dim == 1)
                            while (neighbor->has_children())
                              neighbor = neighbor->child(face == 0 ? 1 : 0);

                          if (neighbor->has_children())
                            {
                              for (unsigned int sub_nr = 0;
                                   sub_nr != cell_face->n_children();
                                   ++sub_nr)
                                {
                                  const typename DoFHandler<dim, spacedim>::
                                    level_cell_iterator sub_neighbor =
                                      periodic_neighbor ?
                                        cell
                                          ->periodic_neighbor_child_on_subface(
                                            face, sub_nr) :
                                        cell->neighbor_child_on_subface(face,
                                                                        sub_nr);

                                  dofs_on_other_cell.resize(
                                    sub_neighbor->get_fe().n_dofs_per_cell());
                                  sub_neighbor->get_dof_indices(
                                    dofs_on_other_cell);
                                  for (unsigned int i = 0;
                                       i < cell->get_fe().n_dofs_per_cell();
                                       ++i)
                                    {
                                      const unsigned int ii =
                                        (cell->get_fe().is_primitive(i) ?
                                           cell->get_fe()
                                             .system_to_component_index(i)
                                             .first :
                                           cell->get_fe()
                                             .get_nonzero_components(i)
                                             .first_selected_component());

                                      Assert(ii < cell->get_fe().n_components(),
                                             ExcInternalError());

                                      for (unsigned int j = 0;
                                           j < sub_neighbor->get_fe()
                                                 .n_dofs_per_cell();
                                           ++j)
                                        {
                                          const unsigned int jj =
                                            (sub_neighbor->get_fe()
                                                 .is_primitive(j) ?
                                               sub_neighbor->get_fe()
                                                 .system_to_component_index(j)
                                                 .first :
                                               sub_neighbor->get_fe()
                                                 .get_nonzero_components(j)
                                                 .first_selected_component());

                                          Assert(jj < sub_neighbor->get_fe()
                                                        .n_components(),
                                                 ExcInternalError());

                                          if ((flux_mask(ii, jj) == always) ||
                                              (flux_mask(ii, jj) == nonzero))
                                            {
                                              cell_entries.emplace_back(
                                                dofs_on_this_cell[i],
                                                dofs_on_other_cell[j]);
                                            }

                                          if ((flux_mask(jj, ii) == always) ||
                                              (flux_mask(jj, ii) == nonzero))
                                            {
                                              cell_entries.emplace_back(
                                                dofs_on_other_cell[j],
                                                dofs_on_this_cell[i]);
                                            }
                                        }
                                    }
                                }
                            }
                          else
                            {
                              dofs_on_other_cell.resize(
                                neighbor->get_fe().n_dofs_per_cell());
                              neighbor->get_dof_indices(dofs_on_other_cell);
                              for (unsigned int i = 0;
                                   i < cell->get_fe().n_dofs_per_cell();
                                   ++i)
                                {
                                  const unsigned int ii =
                                    (cell->get_fe().is_primitive(i) ?
                                       cell->get_fe()
                                         .system_to_component_index(i)
                                         .first :
                                       cell->get_fe()
                                         .get_nonzero_components(i)
                                         .first_selected_component());

                                  Assert(ii < cell->get_fe().n_components(),
                                         ExcInternalError());

                                  for (unsigned int j = 0;
                                       j < neighbor->get_fe().n_dofs_per_cell();
                                       ++j)
                                    {
                                      const unsigned int jj =
                                        (neighbor->get_fe().is_primitive(j) ?
                                           neighbor->get_fe()
                                             .system_to_component_index(j)
                                             .first :
                                           neighbor->get_fe()
                                             .get_nonzero_components(j)
                                             .first_selected_component());

                                      Assert(
                                        jj < neighbor->get_fe().n_components(),
                                        ExcInternalError());

                                      if ((flux_mask(ii, jj) == always) ||
                                          (flux_mask(ii, jj) == nonzero))
                                        {
                                          cell_entries.emplace_back(
                                            dofs_on_this_cell[i],
                                            dofs_on_other_cell[j]);
                                        }

                                      if ((flux_mask(jj, ii) == always) ||
                                          (flux_mask(jj, ii) == nonzero))
                                        {
                                          cell_entries.emplace_back(
                                            dofs_on_other_cell[j],
                                            dofs_on_this_cell[i]);
                                        }
                                    }
                                }
                            }
                        }
                    }
                  sparsity.add_entries(make_array_view(cell_entries));
                  cell_entries.clear();
                }
          }
      }
    } // namespace

  } // namespace internal



  template <int dim, int spacedim>
  void
  make_flux_sparsity_pattern(const DoFHandler<dim, spacedim> &dof,
                             SparsityPatternBase             &sparsity,
                             const Table<2, Coupling>        &int_mask,
                             const Table<2, Coupling>        &flux_mask,
                             const types::subdomain_id        subdomain_id)
  {
    AffineConstraints<double> dummy;

    const bool keep_constrained_dofs = true;

    make_flux_sparsity_pattern(dof,
                               sparsity,
                               dummy,
                               keep_constrained_dofs,
                               int_mask,
                               flux_mask,
                               subdomain_id,
                               internal::always_couple_on_faces<dim, spacedim>);
  }



  template <int dim, int spacedim, typename number>
  void
  make_flux_sparsity_pattern(
    const DoFHandler<dim, spacedim> &dof,
    SparsityPatternBase             &sparsity,
    const AffineConstraints<number> &constraints,
    const bool                       keep_constrained_dofs,
    const Table<2, Coupling>        &int_mask,
    const Table<2, Coupling>        &flux_mask,
    const types::subdomain_id        subdomain_id,
    const std::function<
      bool(const typename DoFHandler<dim, spacedim>::active_cell_iterator &,
           const unsigned int)> &face_has_flux_coupling)
  {
    // do the error checking and frame code here, and then pass on to more
    // specialized functions in the internal namespace
    const types::global_dof_index n_dofs = dof.n_dofs();
    (void)n_dofs;
    const unsigned int n_comp = dof.get_fe(0).n_components();
    (void)n_comp;

    Assert(sparsity.n_rows() == n_dofs,
           ExcDimensionMismatch(sparsity.n_rows(), n_dofs));
    Assert(sparsity.n_cols() == n_dofs,
           ExcDimensionMismatch(sparsity.n_cols(), n_dofs));
    Assert(int_mask.n_rows() == n_comp,
           ExcDimensionMismatch(int_mask.n_rows(), n_comp));
    Assert(int_mask.n_cols() == n_comp,
           ExcDimensionMismatch(int_mask.n_cols(), n_comp));
    Assert(flux_mask.n_rows() == n_comp,
           ExcDimensionMismatch(flux_mask.n_rows(), n_comp));
    Assert(flux_mask.n_cols() == n_comp,
           ExcDimensionMismatch(flux_mask.n_cols(), n_comp));

    // If we have a distributed Triangulation only allow locally_owned
    // subdomain. Not setting a subdomain is also okay, because we skip
    // ghost cells in the loop below.
    if (const auto *triangulation = dynamic_cast<
          const parallel::DistributedTriangulationBase<dim, spacedim> *>(
          &dof.get_triangulation()))
      {
        Assert((subdomain_id == numbers::invalid_subdomain_id) ||
                 (subdomain_id == triangulation->locally_owned_subdomain()),
               ExcMessage(
                 "For distributed Triangulation objects and associated "
                 "DoFHandler objects, asking for any subdomain other than the "
                 "locally owned one does not make sense."));
      }

    Assert(
      face_has_flux_coupling,
      ExcMessage(
        "The function which specifies if a flux coupling occurs over a given "
        "face is empty."));

    internal::make_flux_sparsity_pattern(dof,
                                         sparsity,
                                         constraints,
                                         keep_constrained_dofs,
                                         int_mask,
                                         flux_mask,
                                         subdomain_id,
                                         face_has_flux_coupling);
  }

} // end of namespace DoFTools


// --------------------------------------------------- explicit instantiations

#include "dof_tools_sparsity.inst"



DEAL_II_NAMESPACE_CLOSE<|MERGE_RESOLUTION|>--- conflicted
+++ resolved
@@ -469,8 +469,6 @@
              boundary_ids.end(),
            (typename DoFHandler<dim, spacedim>::ExcInvalidBoundaryIndicator()));
 
-<<<<<<< HEAD
-=======
     const bool fe_is_hermite = (dynamic_cast<const FE_Hermite<dim, spacedim> *>(
                                   &(dof.get_fe())) != nullptr);
 
@@ -484,7 +482,6 @@
                                 dof.n_boundary_dofs(boundary_ids)));
     (void)fe_is_hermite;
 
->>>>>>> 605a6268
 #ifdef DEBUG
     if (sparsity.n_rows() != 0)
       {
