// ---------------------------------------------------------------------
//
// Copyright (C) 1999 - 2021 by the deal.II authors
//
// This file is part of the deal.II library.
//
// The deal.II library is free software; you can use it, redistribute
// it, and/or modify it under the terms of the GNU Lesser General
// Public License as published by the Free Software Foundation; either
// version 2.1 of the License, or (at your option) any later version.
// The full text of the license can be found in the file LICENSE.md at
// the top level directory of deal.II.
//
// ---------------------------------------------------------------------

#include <deal.II/base/quadrature_lib.h>
#include <deal.II/base/table.h>
#include <deal.II/base/template_constraints.h>
#include <deal.II/base/utilities.h>

#include <deal.II/distributed/shared_tria.h>
#include <deal.II/distributed/tria_base.h>

#include <deal.II/dofs/dof_accessor.h>
#include <deal.II/dofs/dof_handler.h>
#include <deal.II/dofs/dof_tools.h>

#include <deal.II/fe/fe.h>
#include <deal.II/fe/fe_hermite.h>
#include <deal.II/fe/fe_tools.h>
#include <deal.II/fe/fe_values.h>

#include <deal.II/grid/grid_tools.h>
#include <deal.II/grid/intergrid_map.h>
#include <deal.II/grid/tria.h>
#include <deal.II/grid/tria_iterator.h>

#include <deal.II/hp/fe_collection.h>
#include <deal.II/hp/fe_values.h>
#include <deal.II/hp/q_collection.h>

#include <deal.II/lac/affine_constraints.h>
#include <deal.II/lac/block_sparsity_pattern.h>
#include <deal.II/lac/dynamic_sparsity_pattern.h>
#include <deal.II/lac/sparsity_pattern.h>
#include <deal.II/lac/trilinos_sparsity_pattern.h>
#include <deal.II/lac/vector.h>

#include <algorithm>
#include <numeric>

DEAL_II_NAMESPACE_OPEN



namespace DoFTools
{
  template <int dim,
            int spacedim,
            typename SparsityPatternType,
            typename number>
  void
  make_sparsity_pattern(const DoFHandler<dim, spacedim> &dof,
                        SparsityPatternType &            sparsity,
                        const AffineConstraints<number> &constraints,
                        const bool                       keep_constrained_dofs,
                        const types::subdomain_id        subdomain_id)
  {
    const types::global_dof_index n_dofs = dof.n_dofs();
    (void)n_dofs;

    Assert(sparsity.n_rows() == n_dofs,
           ExcDimensionMismatch(sparsity.n_rows(), n_dofs));
    Assert(sparsity.n_cols() == n_dofs,
           ExcDimensionMismatch(sparsity.n_cols(), n_dofs));

    // If we have a distributed Triangulation only allow locally_owned
    // subdomain. Not setting a subdomain is also okay, because we skip
    // ghost cells in the loop below.
    if (const auto *triangulation = dynamic_cast<
          const parallel::DistributedTriangulationBase<dim, spacedim> *>(
          &dof.get_triangulation()))
      {
        Assert((subdomain_id == numbers::invalid_subdomain_id) ||
                 (subdomain_id == triangulation->locally_owned_subdomain()),
               ExcMessage(
                 "For distributed Triangulation objects and associated "
                 "DoFHandler objects, asking for any subdomain other than the "
                 "locally owned one does not make sense."));
      }

    std::vector<types::global_dof_index> dofs_on_this_cell;
    dofs_on_this_cell.reserve(dof.get_fe_collection().max_dofs_per_cell());

    // In case we work with a distributed sparsity pattern of Trilinos
    // type, we only have to do the work if the current cell is owned by
    // the calling processor. Otherwise, just continue.
    for (const auto &cell : dof.active_cell_iterators())
      if (((subdomain_id == numbers::invalid_subdomain_id) ||
           (subdomain_id == cell->subdomain_id())) &&
          cell->is_locally_owned())
        {
          const unsigned int dofs_per_cell = cell->get_fe().n_dofs_per_cell();
          dofs_on_this_cell.resize(dofs_per_cell);
          cell->get_dof_indices(dofs_on_this_cell);

          // make sparsity pattern for this cell. if no constraints pattern
          // was given, then the following call acts as if simply no
          // constraints existed
          constraints.add_entries_local_to_global(dofs_on_this_cell,
                                                  sparsity,
                                                  keep_constrained_dofs);
        }
  }



  template <int dim,
            int spacedim,
            typename SparsityPatternType,
            typename number>
  void
  make_sparsity_pattern(const DoFHandler<dim, spacedim> &dof,
                        const Table<2, Coupling> &       couplings,
                        SparsityPatternType &            sparsity,
                        const AffineConstraints<number> &constraints,
                        const bool                       keep_constrained_dofs,
                        const types::subdomain_id        subdomain_id)
  {
    const types::global_dof_index n_dofs = dof.n_dofs();
    (void)n_dofs;

    Assert(sparsity.n_rows() == n_dofs,
           ExcDimensionMismatch(sparsity.n_rows(), n_dofs));
    Assert(sparsity.n_cols() == n_dofs,
           ExcDimensionMismatch(sparsity.n_cols(), n_dofs));
    Assert(couplings.n_rows() == dof.get_fe(0).n_components(),
           ExcDimensionMismatch(couplings.n_rows(),
                                dof.get_fe(0).n_components()));
    Assert(couplings.n_cols() == dof.get_fe(0).n_components(),
           ExcDimensionMismatch(couplings.n_cols(),
                                dof.get_fe(0).n_components()));

    // If we have a distributed Triangulation only allow locally_owned
    // subdomain. Not setting a subdomain is also okay, because we skip
    // ghost cells in the loop below.
    if (const auto *triangulation = dynamic_cast<
          const parallel::DistributedTriangulationBase<dim, spacedim> *>(
          &dof.get_triangulation()))
      {
        Assert((subdomain_id == numbers::invalid_subdomain_id) ||
                 (subdomain_id == triangulation->locally_owned_subdomain()),
               ExcMessage(
                 "For distributed Triangulation objects and associated "
                 "DoFHandler objects, asking for any subdomain other than the "
                 "locally owned one does not make sense."));
      }

    const hp::FECollection<dim, spacedim> &fe_collection =
      dof.get_fe_collection();

    const std::vector<Table<2, Coupling>> dof_mask //(fe_collection.size())
      = dof_couplings_from_component_couplings(fe_collection, couplings);

    // Convert the dof_mask to bool_dof_mask so we can pass it
    // to constraints.add_entries_local_to_global()
    std::vector<Table<2, bool>> bool_dof_mask(fe_collection.size());
    for (unsigned int f = 0; f < fe_collection.size(); ++f)
      {
        bool_dof_mask[f].reinit(
          TableIndices<2>(fe_collection[f].n_dofs_per_cell(),
                          fe_collection[f].n_dofs_per_cell()));
        bool_dof_mask[f].fill(false);
        for (unsigned int i = 0; i < fe_collection[f].n_dofs_per_cell(); ++i)
          for (unsigned int j = 0; j < fe_collection[f].n_dofs_per_cell(); ++j)
            if (dof_mask[f](i, j) != none)
              bool_dof_mask[f](i, j) = true;
      }

    std::vector<types::global_dof_index> dofs_on_this_cell(
      fe_collection.max_dofs_per_cell());

    // In case we work with a distributed sparsity pattern of Trilinos
    // type, we only have to do the work if the current cell is owned by
    // the calling processor. Otherwise, just continue.
    for (const auto &cell : dof.active_cell_iterators())
      if (((subdomain_id == numbers::invalid_subdomain_id) ||
           (subdomain_id == cell->subdomain_id())) &&
          cell->is_locally_owned())
        {
          const unsigned int fe_index = cell->active_fe_index();
          const unsigned int dofs_per_cell =
            fe_collection[fe_index].n_dofs_per_cell();

          dofs_on_this_cell.resize(dofs_per_cell);
          cell->get_dof_indices(dofs_on_this_cell);


          // make sparsity pattern for this cell. if no constraints pattern
          // was given, then the following call acts as if simply no
          // constraints existed
          constraints.add_entries_local_to_global(dofs_on_this_cell,
                                                  sparsity,
                                                  keep_constrained_dofs,
                                                  bool_dof_mask[fe_index]);
        }
  }



  template <int dim, int spacedim, typename SparsityPatternType>
  void
  make_sparsity_pattern(const DoFHandler<dim, spacedim> &dof_row,
                        const DoFHandler<dim, spacedim> &dof_col,
                        SparsityPatternType &            sparsity)
  {
    const types::global_dof_index n_dofs_row = dof_row.n_dofs();
    const types::global_dof_index n_dofs_col = dof_col.n_dofs();
    (void)n_dofs_row;
    (void)n_dofs_col;

    Assert(sparsity.n_rows() == n_dofs_row,
           ExcDimensionMismatch(sparsity.n_rows(), n_dofs_row));
    Assert(sparsity.n_cols() == n_dofs_col,
           ExcDimensionMismatch(sparsity.n_cols(), n_dofs_col));

    // It doesn't make sense to assemble sparsity patterns when the
    // Triangulations are both parallel (i.e., different cells are assigned to
    // different processors) and unequal: no processor will be responsible for
    // assembling coupling terms between dofs on a cell owned by one processor
    // and dofs on a cell owned by a different processor.
    if (dynamic_cast<const parallel::TriangulationBase<dim, spacedim> *>(
          &dof_row.get_triangulation()) != nullptr ||
        dynamic_cast<const parallel::TriangulationBase<dim, spacedim> *>(
          &dof_col.get_triangulation()) != nullptr)
      {
        Assert(&dof_row.get_triangulation() == &dof_col.get_triangulation(),
               ExcMessage("This function can only be used with with parallel "
                          "Triangulations when the Triangulations are equal."));
      }

    // TODO: Looks like wasteful memory management here

    using cell_iterator = typename DoFHandler<dim, spacedim>::cell_iterator;
    std::list<std::pair<cell_iterator, cell_iterator>> cell_list =
      GridTools::get_finest_common_cells(dof_row, dof_col);

#ifdef DEAL_II_WITH_MPI
    // get_finest_common_cells returns all cells (locally owned and otherwise)
    // for shared::Tria, but we don't want to assemble on cells that are not
    // locally owned so remove them
    if (dynamic_cast<const parallel::shared::Triangulation<dim, spacedim> *>(
          &dof_row.get_triangulation()) != nullptr ||
        dynamic_cast<const parallel::shared::Triangulation<dim, spacedim> *>(
          &dof_col.get_triangulation()) != nullptr)
      {
        const types::subdomain_id this_subdomain_id =
          dof_row.get_triangulation().locally_owned_subdomain();
        Assert(this_subdomain_id ==
                 dof_col.get_triangulation().locally_owned_subdomain(),
               ExcInternalError());
        cell_list.erase(
          std::remove_if(
            cell_list.begin(),
            cell_list.end(),
            [=](const std::pair<cell_iterator, cell_iterator> &pair) {
              return pair.first->subdomain_id() != this_subdomain_id ||
                     pair.second->subdomain_id() != this_subdomain_id;
            }),
          cell_list.end());
      }
#endif

    for (const auto &cell_pair : cell_list)
      {
        const cell_iterator cell_row = cell_pair.first;
        const cell_iterator cell_col = cell_pair.second;

        if (cell_row->is_active() && cell_col->is_active())
          {
            const unsigned int dofs_per_cell_row =
              cell_row->get_fe().n_dofs_per_cell();
            const unsigned int dofs_per_cell_col =
              cell_col->get_fe().n_dofs_per_cell();
            std::vector<types::global_dof_index> local_dof_indices_row(
              dofs_per_cell_row);
            std::vector<types::global_dof_index> local_dof_indices_col(
              dofs_per_cell_col);
            cell_row->get_dof_indices(local_dof_indices_row);
            cell_col->get_dof_indices(local_dof_indices_col);
            for (unsigned int i = 0; i < dofs_per_cell_row; ++i)
              sparsity.add_entries(local_dof_indices_row[i],
                                   local_dof_indices_col.begin(),
                                   local_dof_indices_col.end());
          }
        else if (cell_row->has_children())
          {
            const std::vector<
              typename DoFHandler<dim, spacedim>::active_cell_iterator>
              child_cells =
                GridTools::get_active_child_cells<DoFHandler<dim, spacedim>>(
                  cell_row);
            for (unsigned int i = 0; i < child_cells.size(); ++i)
              {
                const typename DoFHandler<dim, spacedim>::cell_iterator
                                   cell_row_child = child_cells[i];
                const unsigned int dofs_per_cell_row =
                  cell_row_child->get_fe().n_dofs_per_cell();
                const unsigned int dofs_per_cell_col =
                  cell_col->get_fe().n_dofs_per_cell();
                std::vector<types::global_dof_index> local_dof_indices_row(
                  dofs_per_cell_row);
                std::vector<types::global_dof_index> local_dof_indices_col(
                  dofs_per_cell_col);
                cell_row_child->get_dof_indices(local_dof_indices_row);
                cell_col->get_dof_indices(local_dof_indices_col);
                for (unsigned int r = 0; r < dofs_per_cell_row; ++r)
                  sparsity.add_entries(local_dof_indices_row[r],
                                       local_dof_indices_col.begin(),
                                       local_dof_indices_col.end());
              }
          }
        else
          {
            std::vector<
              typename DoFHandler<dim, spacedim>::active_cell_iterator>
              child_cells =
                GridTools::get_active_child_cells<DoFHandler<dim, spacedim>>(
                  cell_col);
            for (unsigned int i = 0; i < child_cells.size(); ++i)
              {
                const typename DoFHandler<dim, spacedim>::active_cell_iterator
                                   cell_col_child = child_cells[i];
                const unsigned int dofs_per_cell_row =
                  cell_row->get_fe().n_dofs_per_cell();
                const unsigned int dofs_per_cell_col =
                  cell_col_child->get_fe().n_dofs_per_cell();
                std::vector<types::global_dof_index> local_dof_indices_row(
                  dofs_per_cell_row);
                std::vector<types::global_dof_index> local_dof_indices_col(
                  dofs_per_cell_col);
                cell_row->get_dof_indices(local_dof_indices_row);
                cell_col_child->get_dof_indices(local_dof_indices_col);
                for (unsigned int r = 0; r < dofs_per_cell_row; ++r)
                  sparsity.add_entries(local_dof_indices_row[r],
                                       local_dof_indices_col.begin(),
                                       local_dof_indices_col.end());
              }
          }
      }
  }



  template <int dim, int spacedim, typename SparsityPatternType>
  void
  make_boundary_sparsity_pattern(
    const DoFHandler<dim, spacedim> &           dof,
    const std::vector<types::global_dof_index> &dof_to_boundary_mapping,
    SparsityPatternType &                       sparsity)
  {
    if (dim == 1)
      {
        // there are only 2 boundary indicators in 1d, so it is no
        // performance problem to call the other function
        std::map<types::boundary_id, const Function<spacedim, double> *>
          boundary_ids;
        boundary_ids[0] = nullptr;
        boundary_ids[1] = nullptr;
        make_boundary_sparsity_pattern<dim, spacedim, SparsityPatternType>(
          dof, boundary_ids, dof_to_boundary_mapping, sparsity);
        return;
      }

    const types::global_dof_index n_dofs = dof.n_dofs();
    (void)n_dofs;

    AssertDimension(dof_to_boundary_mapping.size(), n_dofs);
    AssertDimension(sparsity.n_rows(), dof.n_boundary_dofs());
    AssertDimension(sparsity.n_cols(), dof.n_boundary_dofs());
#ifdef DEBUG
    if (sparsity.n_rows() != 0)
      {
        types::global_dof_index max_element = 0;
        for (const types::global_dof_index index : dof_to_boundary_mapping)
          if ((index != numbers::invalid_dof_index) && (index > max_element))
            max_element = index;
        AssertDimension(max_element, sparsity.n_rows() - 1);
      }
#endif

    std::vector<types::global_dof_index> dofs_on_this_face;
    dofs_on_this_face.reserve(dof.get_fe_collection().max_dofs_per_face());

    // loop over all faces to check whether they are at a boundary. note
    // that we need not take special care of single lines (using
    // @p{cell->has_boundary_lines}), since we do not support boundaries of
    // dimension dim-2, and so every boundary line is also part of a
    // boundary face.
    for (const auto &cell : dof.active_cell_iterators())
      for (const unsigned int f : cell->face_indices())
        if (cell->at_boundary(f))
          {
            const unsigned int dofs_per_face =
              cell->get_fe().n_dofs_per_face(f);
            dofs_on_this_face.resize(dofs_per_face);
            cell->face(f)->get_dof_indices(dofs_on_this_face,
                                           cell->active_fe_index());

            // make sparsity pattern for this cell
            for (unsigned int i = 0; i < dofs_per_face; ++i)
              for (unsigned int j = 0; j < dofs_per_face; ++j)
                sparsity.add(dof_to_boundary_mapping[dofs_on_this_face[i]],
                             dof_to_boundary_mapping[dofs_on_this_face[j]]);
          }
  }



  template <int dim,
            int spacedim,
            typename SparsityPatternType,
            typename number>
  void
  make_boundary_sparsity_pattern(
    const DoFHandler<dim, spacedim> &dof,
    const std::map<types::boundary_id, const Function<spacedim, number> *>
      &                                         boundary_ids,
    const std::vector<types::global_dof_index> &dof_to_boundary_mapping,
    SparsityPatternType &                       sparsity)
  {
    if (dim == 1)
      {
        // first check left, then right boundary point
        for (unsigned int direction = 0; direction < 2; ++direction)
          {
            // if this boundary is not requested, then go on with next one
            if (boundary_ids.find(direction) == boundary_ids.end())
              continue;

            // find active cell at that boundary: first go to left/right,
            // then to children
            typename DoFHandler<dim, spacedim>::level_cell_iterator cell =
              dof.begin(0);
            while (!cell->at_boundary(direction))
              cell = cell->neighbor(direction);
            while (!cell->is_active())
              cell = cell->child(direction);

            const unsigned int dofs_per_vertex =
              cell->get_fe().n_dofs_per_vertex();
            std::vector<types::global_dof_index> boundary_dof_boundary_indices(
              dofs_per_vertex);

            // next get boundary mapped dof indices of boundary dofs
            for (unsigned int i = 0; i < dofs_per_vertex; ++i)
              boundary_dof_boundary_indices[i] =
                dof_to_boundary_mapping[cell->vertex_dof_index(direction, i)];

            for (unsigned int i = 0; i < dofs_per_vertex; ++i)
              sparsity.add_entries(boundary_dof_boundary_indices[i],
                                   boundary_dof_boundary_indices.begin(),
                                   boundary_dof_boundary_indices.end());
          }
        return;
      }

    const types::global_dof_index n_dofs = dof.n_dofs();
    (void)n_dofs;

    AssertDimension(dof_to_boundary_mapping.size(), n_dofs);
    Assert(boundary_ids.find(numbers::internal_face_boundary_id) ==
             boundary_ids.end(),
           (typename DoFHandler<dim, spacedim>::ExcInvalidBoundaryIndicator()));

    const bool fe_is_hermite = (dynamic_cast<const FE_Hermite<dim, spacedim> *>(
                                  &(dof.get_fe())) != nullptr);

    Assert(fe_is_hermite ||
             sparsity.n_rows() == dof.n_boundary_dofs(boundary_ids),
           ExcDimensionMismatch(sparsity.n_rows(),
                                dof.n_boundary_dofs(boundary_ids)));
    Assert(fe_is_hermite ||
             sparsity.n_cols() == dof.n_boundary_dofs(boundary_ids),
           ExcDimensionMismatch(sparsity.n_cols(),
                                dof.n_boundary_dofs(boundary_ids)));
    (void)fe_is_hermite;

#ifdef DEBUG
    if (sparsity.n_rows() != 0)
      {
        types::global_dof_index max_element = 0;
        for (const types::global_dof_index index : dof_to_boundary_mapping)
          if ((index != numbers::invalid_dof_index) && (index > max_element))
            max_element = index;
        AssertDimension(max_element, sparsity.n_rows() - 1);
      }
#endif

    std::vector<types::global_dof_index> dofs_on_this_face;
    dofs_on_this_face.reserve(dof.get_fe_collection().max_dofs_per_face());
    for (const auto &cell : dof.active_cell_iterators())
      for (const unsigned int f : cell->face_indices())
        if (boundary_ids.find(cell->face(f)->boundary_id()) !=
            boundary_ids.end())
          {
            const unsigned int dofs_per_face =
              cell->get_fe().n_dofs_per_face(f);
            dofs_on_this_face.resize(dofs_per_face);
            cell->face(f)->get_dof_indices(dofs_on_this_face,
                                           cell->active_fe_index());

            // make sparsity pattern for this cell
            /*
<<<<<<< HEAD
             * This loop has been edited to check for invalid dof indices, which
             * the current implementation of Hermite elements uses to denote
             * degrees of freedom assigned on the boundary but that have a zero
             * shape value across the entire boundary.
=======
             * This loop has been edited to check for flat boundary profile
             * dof indices, which the implementation of Hermite elements uses 
             * to denote degrees of freedom assigned on the boundary with a 
             * zero shape value across the entire boundary.
>>>>>>> 7141fac4
             */
            for (unsigned int i = 0; i < dofs_per_face; ++i)
              for (unsigned int j = 0; j < dofs_per_face; ++j)
                if (dof_to_boundary_mapping[dofs_on_this_face[i]] !=
<<<<<<< HEAD
                      numbers::invalid_dof_index &&
                    dof_to_boundary_mapping[dofs_on_this_face[j]] !=
                      numbers::invalid_dof_index)
=======
                      numbers::flat_boundary_profile_dof_index &&
                    dof_to_boundary_mapping[dofs_on_this_face[j]] !=
                      numbers::flat_boundary_profile_dof_index)
>>>>>>> 7141fac4
                  sparsity.add(dof_to_boundary_mapping[dofs_on_this_face[i]],
                               dof_to_boundary_mapping[dofs_on_this_face[j]]);
          }
  }



  template <int dim,
            int spacedim,
            typename SparsityPatternType,
            typename number>
  void
  make_flux_sparsity_pattern(const DoFHandler<dim, spacedim> &dof,
                             SparsityPatternType &            sparsity,
                             const AffineConstraints<number> &constraints,
                             const bool                keep_constrained_dofs,
                             const types::subdomain_id subdomain_id)

  // TODO: QA: reduce the indentation level of this method..., Maier 2012

  {
    const types::global_dof_index n_dofs = dof.n_dofs();
    (void)n_dofs;

    AssertDimension(sparsity.n_rows(), n_dofs);
    AssertDimension(sparsity.n_cols(), n_dofs);

    // If we have a distributed Triangulation only allow locally_owned
    // subdomain. Not setting a subdomain is also okay, because we skip
    // ghost cells in the loop below.
    if (const auto *triangulation = dynamic_cast<
          const parallel::DistributedTriangulationBase<dim, spacedim> *>(
          &dof.get_triangulation()))
      {
        Assert((subdomain_id == numbers::invalid_subdomain_id) ||
                 (subdomain_id == triangulation->locally_owned_subdomain()),
               ExcMessage(
                 "For distributed Triangulation objects and associated "
                 "DoFHandler objects, asking for any subdomain other than the "
                 "locally owned one does not make sense."));
      }

    std::vector<types::global_dof_index> dofs_on_this_cell;
    std::vector<types::global_dof_index> dofs_on_other_cell;
    dofs_on_this_cell.reserve(dof.get_fe_collection().max_dofs_per_cell());
    dofs_on_other_cell.reserve(dof.get_fe_collection().max_dofs_per_cell());

    // TODO: in an old implementation, we used user flags before to tag
    // faces that were already touched. this way, we could reduce the work
    // a little bit. now, we instead add only data from one side. this
    // should be OK, but we need to actually verify it.

    // In case we work with a distributed sparsity pattern of Trilinos
    // type, we only have to do the work if the current cell is owned by
    // the calling processor. Otherwise, just continue.
    for (const auto &cell : dof.active_cell_iterators())
      if (((subdomain_id == numbers::invalid_subdomain_id) ||
           (subdomain_id == cell->subdomain_id())) &&
          cell->is_locally_owned())
        {
          const unsigned int n_dofs_on_this_cell =
            cell->get_fe().n_dofs_per_cell();
          dofs_on_this_cell.resize(n_dofs_on_this_cell);
          cell->get_dof_indices(dofs_on_this_cell);

          // make sparsity pattern for this cell. if no constraints pattern
          // was given, then the following call acts as if simply no
          // constraints existed
          constraints.add_entries_local_to_global(dofs_on_this_cell,
                                                  sparsity,
                                                  keep_constrained_dofs);

          for (const unsigned int face : cell->face_indices())
            {
              typename DoFHandler<dim, spacedim>::face_iterator cell_face =
                cell->face(face);
              const bool periodic_neighbor = cell->has_periodic_neighbor(face);
              if (!cell->at_boundary(face) || periodic_neighbor)
                {
                  typename DoFHandler<dim, spacedim>::level_cell_iterator
                    neighbor = cell->neighbor_or_periodic_neighbor(face);

                  // in 1d, we do not need to worry whether the neighbor
                  // might have children and then loop over those children.
                  // rather, we may as well go straight to the cell behind
                  // this particular cell's most terminal child
                  if (dim == 1)
                    while (neighbor->has_children())
                      neighbor = neighbor->child(face == 0 ? 1 : 0);

                  if (neighbor->has_children())
                    {
                      for (unsigned int sub_nr = 0;
                           sub_nr != cell_face->n_active_descendants();
                           ++sub_nr)
                        {
                          const typename DoFHandler<dim, spacedim>::
                            level_cell_iterator sub_neighbor =
                              periodic_neighbor ?
                                cell->periodic_neighbor_child_on_subface(
                                  face, sub_nr) :
                                cell->neighbor_child_on_subface(face, sub_nr);

                          const unsigned int n_dofs_on_neighbor =
                            sub_neighbor->get_fe().n_dofs_per_cell();
                          dofs_on_other_cell.resize(n_dofs_on_neighbor);
                          sub_neighbor->get_dof_indices(dofs_on_other_cell);

                          constraints.add_entries_local_to_global(
                            dofs_on_this_cell,
                            dofs_on_other_cell,
                            sparsity,
                            keep_constrained_dofs);
                          constraints.add_entries_local_to_global(
                            dofs_on_other_cell,
                            dofs_on_this_cell,
                            sparsity,
                            keep_constrained_dofs);
                          // only need to add this when the neighbor is not
                          // owned by the current processor, otherwise we add
                          // the entries for the neighbor there
                          if (sub_neighbor->subdomain_id() !=
                              cell->subdomain_id())
                            constraints.add_entries_local_to_global(
                              dofs_on_other_cell,
                              sparsity,
                              keep_constrained_dofs);
                        }
                    }
                  else
                    {
                      // Refinement edges are taken care of by coarser
                      // cells
                      if ((!periodic_neighbor &&
                           cell->neighbor_is_coarser(face)) ||
                          (periodic_neighbor &&
                           cell->periodic_neighbor_is_coarser(face)))
                        if (neighbor->subdomain_id() == cell->subdomain_id())
                          continue;

                      const unsigned int n_dofs_on_neighbor =
                        neighbor->get_fe().n_dofs_per_cell();
                      dofs_on_other_cell.resize(n_dofs_on_neighbor);

                      neighbor->get_dof_indices(dofs_on_other_cell);

                      constraints.add_entries_local_to_global(
                        dofs_on_this_cell,
                        dofs_on_other_cell,
                        sparsity,
                        keep_constrained_dofs);

                      // only need to add these in case the neighbor cell
                      // is not locally owned - otherwise, we touch each
                      // face twice and hence put the indices the other way
                      // around
                      if (!cell->neighbor_or_periodic_neighbor(face)
                             ->is_active() ||
                          (neighbor->subdomain_id() != cell->subdomain_id()))
                        {
                          constraints.add_entries_local_to_global(
                            dofs_on_other_cell,
                            dofs_on_this_cell,
                            sparsity,
                            keep_constrained_dofs);
                          if (neighbor->subdomain_id() != cell->subdomain_id())
                            constraints.add_entries_local_to_global(
                              dofs_on_other_cell,
                              sparsity,
                              keep_constrained_dofs);
                        }
                    }
                }
            }
        }
  }



  template <int dim, int spacedim, typename SparsityPatternType>
  void
  make_flux_sparsity_pattern(const DoFHandler<dim, spacedim> &dof,
                             SparsityPatternType &            sparsity)
  {
    AffineConstraints<double> dummy;
    make_flux_sparsity_pattern(dof, sparsity, dummy);
  }

  template <int dim, int spacedim>
  Table<2, Coupling>
  dof_couplings_from_component_couplings(
    const FiniteElement<dim, spacedim> &fe,
    const Table<2, Coupling> &          component_couplings)
  {
    Assert(component_couplings.n_rows() == fe.n_components(),
           ExcDimensionMismatch(component_couplings.n_rows(),
                                fe.n_components()));
    Assert(component_couplings.n_cols() == fe.n_components(),
           ExcDimensionMismatch(component_couplings.n_cols(),
                                fe.n_components()));

    const unsigned int n_dofs = fe.n_dofs_per_cell();

    Table<2, Coupling> dof_couplings(n_dofs, n_dofs);

    for (unsigned int i = 0; i < n_dofs; ++i)
      {
        const unsigned int ii =
          (fe.is_primitive(i) ?
             fe.system_to_component_index(i).first :
             fe.get_nonzero_components(i).first_selected_component());
        Assert(ii < fe.n_components(), ExcInternalError());

        for (unsigned int j = 0; j < n_dofs; ++j)
          {
            const unsigned int jj =
              (fe.is_primitive(j) ?
                 fe.system_to_component_index(j).first :
                 fe.get_nonzero_components(j).first_selected_component());
            Assert(jj < fe.n_components(), ExcInternalError());

            dof_couplings(i, j) = component_couplings(ii, jj);
          }
      }
    return dof_couplings;
  }



  template <int dim, int spacedim>
  std::vector<Table<2, Coupling>>
  dof_couplings_from_component_couplings(
    const hp::FECollection<dim, spacedim> &fe,
    const Table<2, Coupling> &             component_couplings)
  {
    std::vector<Table<2, Coupling>> return_value(fe.size());
    for (unsigned int i = 0; i < fe.size(); ++i)
      return_value[i] =
        dof_couplings_from_component_couplings(fe[i], component_couplings);

    return return_value;
  }



  namespace internal
  {
    namespace
    {
      // implementation of the same function in namespace DoFTools for
      // non-hp-DoFHandlers
      template <int dim,
                int spacedim,
                typename SparsityPatternType,
                typename number>
      void
      make_flux_sparsity_pattern(
        const DoFHandler<dim, spacedim> &dof,
        SparsityPatternType &            sparsity,
        const AffineConstraints<number> &constraints,
        const bool                       keep_constrained_dofs,
        const Table<2, Coupling> &       int_mask,
        const Table<2, Coupling> &       flux_mask,
        const types::subdomain_id        subdomain_id,
        const std::function<
          bool(const typename DoFHandler<dim, spacedim>::active_cell_iterator &,
               const unsigned int)> &face_has_flux_coupling)
      {
        if (dof.has_hp_capabilities() == false)
          {
            const FiniteElement<dim, spacedim> &fe = dof.get_fe();

            std::vector<types::global_dof_index> dofs_on_this_cell(
              fe.n_dofs_per_cell());
            std::vector<types::global_dof_index> dofs_on_other_cell(
              fe.n_dofs_per_cell());

            const Table<2, Coupling>
              int_dof_mask =
                dof_couplings_from_component_couplings(fe, int_mask),
              flux_dof_mask =
                dof_couplings_from_component_couplings(fe, flux_mask);

            Table<2, bool> support_on_face(fe.n_dofs_per_cell(),
                                           GeometryInfo<dim>::faces_per_cell);
            for (unsigned int i = 0; i < fe.n_dofs_per_cell(); ++i)
              for (const unsigned int f : GeometryInfo<dim>::face_indices())
                support_on_face(i, f) = fe.has_support_on_face(i, f);

            // Convert the int_dof_mask to bool_int_dof_mask so we can pass it
            // to constraints.add_entries_local_to_global()
            Table<2, bool> bool_int_dof_mask(fe.n_dofs_per_cell(),
                                             fe.n_dofs_per_cell());
            bool_int_dof_mask.fill(false);
            for (unsigned int i = 0; i < fe.n_dofs_per_cell(); ++i)
              for (unsigned int j = 0; j < fe.n_dofs_per_cell(); ++j)
                if (int_dof_mask(i, j) != none)
                  bool_int_dof_mask(i, j) = true;

            for (const auto &cell : dof.active_cell_iterators())
              if (((subdomain_id == numbers::invalid_subdomain_id) ||
                   (subdomain_id == cell->subdomain_id())) &&
                  cell->is_locally_owned())
                {
                  cell->get_dof_indices(dofs_on_this_cell);
                  // make sparsity pattern for this cell
                  constraints.add_entries_local_to_global(dofs_on_this_cell,
                                                          sparsity,
                                                          keep_constrained_dofs,
                                                          bool_int_dof_mask);
                  // Loop over all interior neighbors
                  for (const unsigned int face_n : cell->face_indices())
                    {
                      const typename DoFHandler<dim, spacedim>::face_iterator
                        cell_face = cell->face(face_n);

                      const bool periodic_neighbor =
                        cell->has_periodic_neighbor(face_n);

                      if (cell->at_boundary(face_n) && (!periodic_neighbor))
                        {
                          for (unsigned int i = 0; i < fe.n_dofs_per_cell();
                               ++i)
                            {
                              const bool i_non_zero_i =
                                support_on_face(i, face_n);
                              for (unsigned int j = 0; j < fe.n_dofs_per_cell();
                                   ++j)
                                {
                                  const bool j_non_zero_i =
                                    support_on_face(j, face_n);

                                  if (flux_dof_mask(i, j) == always ||
                                      (flux_dof_mask(i, j) == nonzero &&
                                       i_non_zero_i && j_non_zero_i))
                                    sparsity.add(dofs_on_this_cell[i],
                                                 dofs_on_this_cell[j]);
                                }
                            }
                        }
                      else
                        {
                          if (!face_has_flux_coupling(cell, face_n))
                            continue;

                          typename DoFHandler<dim,
                                              spacedim>::level_cell_iterator
                            neighbor =
                              cell->neighbor_or_periodic_neighbor(face_n);
                          // If the cells are on the same level (and both are
                          // active, locally-owned cells) then only add to the
                          // sparsity pattern if the current cell is 'greater'
                          // in the total ordering.
                          if (neighbor->level() == cell->level() &&
                              neighbor->index() > cell->index() &&
                              neighbor->is_active() &&
                              neighbor->is_locally_owned())
                            continue;
                          // If we are more refined then the neighbor, then we
                          // will automatically find the active neighbor cell
                          // when we call 'neighbor (face_n)' above. The
                          // opposite is not true; if the neighbor is more
                          // refined then the call 'neighbor (face_n)' will
                          // *not* return an active cell. Hence, only add things
                          // to the sparsity pattern if (when the levels are
                          // different) the neighbor is coarser than the current
                          // cell.
                          //
                          // Like above, do not use this optimization if the
                          // neighbor is not locally owned.
                          if (neighbor->level() != cell->level() &&
                              ((!periodic_neighbor &&
                                !cell->neighbor_is_coarser(face_n)) ||
                               (periodic_neighbor &&
                                !cell->periodic_neighbor_is_coarser(face_n))) &&
                              neighbor->is_locally_owned())
                            continue; // (the neighbor is finer)

                          const unsigned int neighbor_face_n =
                            periodic_neighbor ?
                              cell->periodic_neighbor_face_no(face_n) :
                              cell->neighbor_face_no(face_n);


                          // In 1D, go straight to the cell behind this
                          // particular cell's most terminal cell. This makes us
                          // skip the if (neighbor->has_children()) section
                          // below. We need to do this since we otherwise
                          // iterate over the children of the face, which are
                          // always 0 in 1D.
                          if (dim == 1)
                            while (neighbor->has_children())
                              neighbor = neighbor->child(face_n == 0 ? 1 : 0);

                          if (neighbor->has_children())
                            {
                              for (unsigned int sub_nr = 0;
                                   sub_nr != cell_face->n_children();
                                   ++sub_nr)
                                {
                                  const typename DoFHandler<dim, spacedim>::
                                    level_cell_iterator sub_neighbor =
                                      periodic_neighbor ?
                                        cell
                                          ->periodic_neighbor_child_on_subface(
                                            face_n, sub_nr) :
                                        cell->neighbor_child_on_subface(face_n,
                                                                        sub_nr);

                                  sub_neighbor->get_dof_indices(
                                    dofs_on_other_cell);
                                  for (unsigned int i = 0;
                                       i < fe.n_dofs_per_cell();
                                       ++i)
                                    {
                                      const bool i_non_zero_i =
                                        support_on_face(i, face_n);
                                      const bool i_non_zero_e =
                                        support_on_face(i, neighbor_face_n);
                                      for (unsigned int j = 0;
                                           j < fe.n_dofs_per_cell();
                                           ++j)
                                        {
                                          const bool j_non_zero_i =
                                            support_on_face(j, face_n);
                                          const bool j_non_zero_e =
                                            support_on_face(j, neighbor_face_n);

                                          if (flux_dof_mask(i, j) == always)
                                            {
                                              sparsity.add(
                                                dofs_on_this_cell[i],
                                                dofs_on_other_cell[j]);
                                              sparsity.add(
                                                dofs_on_other_cell[i],
                                                dofs_on_this_cell[j]);
                                              sparsity.add(
                                                dofs_on_this_cell[i],
                                                dofs_on_this_cell[j]);
                                              sparsity.add(
                                                dofs_on_other_cell[i],
                                                dofs_on_other_cell[j]);
                                            }
                                          else if (flux_dof_mask(i, j) ==
                                                   nonzero)
                                            {
                                              if (i_non_zero_i && j_non_zero_e)
                                                sparsity.add(
                                                  dofs_on_this_cell[i],
                                                  dofs_on_other_cell[j]);
                                              if (i_non_zero_e && j_non_zero_i)
                                                sparsity.add(
                                                  dofs_on_other_cell[i],
                                                  dofs_on_this_cell[j]);
                                              if (i_non_zero_i && j_non_zero_i)
                                                sparsity.add(
                                                  dofs_on_this_cell[i],
                                                  dofs_on_this_cell[j]);
                                              if (i_non_zero_e && j_non_zero_e)
                                                sparsity.add(
                                                  dofs_on_other_cell[i],
                                                  dofs_on_other_cell[j]);
                                            }

                                          if (flux_dof_mask(j, i) == always)
                                            {
                                              sparsity.add(
                                                dofs_on_this_cell[j],
                                                dofs_on_other_cell[i]);
                                              sparsity.add(
                                                dofs_on_other_cell[j],
                                                dofs_on_this_cell[i]);
                                              sparsity.add(
                                                dofs_on_this_cell[j],
                                                dofs_on_this_cell[i]);
                                              sparsity.add(
                                                dofs_on_other_cell[j],
                                                dofs_on_other_cell[i]);
                                            }
                                          else if (flux_dof_mask(j, i) ==
                                                   nonzero)
                                            {
                                              if (j_non_zero_i && i_non_zero_e)
                                                sparsity.add(
                                                  dofs_on_this_cell[j],
                                                  dofs_on_other_cell[i]);
                                              if (j_non_zero_e && i_non_zero_i)
                                                sparsity.add(
                                                  dofs_on_other_cell[j],
                                                  dofs_on_this_cell[i]);
                                              if (j_non_zero_i && i_non_zero_i)
                                                sparsity.add(
                                                  dofs_on_this_cell[j],
                                                  dofs_on_this_cell[i]);
                                              if (j_non_zero_e && i_non_zero_e)
                                                sparsity.add(
                                                  dofs_on_other_cell[j],
                                                  dofs_on_other_cell[i]);
                                            }
                                        }
                                    }
                                }
                            }
                          else
                            {
                              neighbor->get_dof_indices(dofs_on_other_cell);
                              for (unsigned int i = 0; i < fe.n_dofs_per_cell();
                                   ++i)
                                {
                                  const bool i_non_zero_i =
                                    support_on_face(i, face_n);
                                  const bool i_non_zero_e =
                                    support_on_face(i, neighbor_face_n);
                                  for (unsigned int j = 0;
                                       j < fe.n_dofs_per_cell();
                                       ++j)
                                    {
                                      const bool j_non_zero_i =
                                        support_on_face(j, face_n);
                                      const bool j_non_zero_e =
                                        support_on_face(j, neighbor_face_n);
                                      if (flux_dof_mask(i, j) == always)
                                        {
                                          sparsity.add(dofs_on_this_cell[i],
                                                       dofs_on_other_cell[j]);
                                          sparsity.add(dofs_on_other_cell[i],
                                                       dofs_on_this_cell[j]);
                                          sparsity.add(dofs_on_this_cell[i],
                                                       dofs_on_this_cell[j]);
                                          sparsity.add(dofs_on_other_cell[i],
                                                       dofs_on_other_cell[j]);
                                        }
                                      if (flux_dof_mask(i, j) == nonzero)
                                        {
                                          if (i_non_zero_i && j_non_zero_e)
                                            sparsity.add(dofs_on_this_cell[i],
                                                         dofs_on_other_cell[j]);
                                          if (i_non_zero_e && j_non_zero_i)
                                            sparsity.add(dofs_on_other_cell[i],
                                                         dofs_on_this_cell[j]);
                                          if (i_non_zero_i && j_non_zero_i)
                                            sparsity.add(dofs_on_this_cell[i],
                                                         dofs_on_this_cell[j]);
                                          if (i_non_zero_e && j_non_zero_e)
                                            sparsity.add(dofs_on_other_cell[i],
                                                         dofs_on_other_cell[j]);
                                        }

                                      if (flux_dof_mask(j, i) == always)
                                        {
                                          sparsity.add(dofs_on_this_cell[j],
                                                       dofs_on_other_cell[i]);
                                          sparsity.add(dofs_on_other_cell[j],
                                                       dofs_on_this_cell[i]);
                                          sparsity.add(dofs_on_this_cell[j],
                                                       dofs_on_this_cell[i]);
                                          sparsity.add(dofs_on_other_cell[j],
                                                       dofs_on_other_cell[i]);
                                        }
                                      if (flux_dof_mask(j, i) == nonzero)
                                        {
                                          if (j_non_zero_i && i_non_zero_e)
                                            sparsity.add(dofs_on_this_cell[j],
                                                         dofs_on_other_cell[i]);
                                          if (j_non_zero_e && i_non_zero_i)
                                            sparsity.add(dofs_on_other_cell[j],
                                                         dofs_on_this_cell[i]);
                                          if (j_non_zero_i && i_non_zero_i)
                                            sparsity.add(dofs_on_this_cell[j],
                                                         dofs_on_this_cell[i]);
                                          if (j_non_zero_e && i_non_zero_e)
                                            sparsity.add(dofs_on_other_cell[j],
                                                         dofs_on_other_cell[i]);
                                        }
                                    }
                                }
                            }
                        }
                    }
                }
          }
        else
          {
            // while the implementation above is quite optimized and caches a
            // lot of data (see e.g. the int/flux_dof_mask tables), this is no
            // longer practical for the hp-version since we would have to have
            // it for all combinations of elements in the hp::FECollection.
            // consequently, the implementation here is simpler and probably
            // less efficient but at least readable...

            const dealii::hp::FECollection<dim, spacedim> &fe =
              dof.get_fe_collection();

            std::vector<types::global_dof_index> dofs_on_this_cell(
              dof.get_fe_collection().max_dofs_per_cell());
            std::vector<types::global_dof_index> dofs_on_other_cell(
              dof.get_fe_collection().max_dofs_per_cell());

            const unsigned int n_components = fe.n_components();
            AssertDimension(int_mask.size(0), n_components);
            AssertDimension(int_mask.size(1), n_components);
            AssertDimension(flux_mask.size(0), n_components);
            AssertDimension(flux_mask.size(1), n_components);

            // note that we also need to set the respective entries if flux_mask
            // says so. this is necessary since we need to consider all degrees
            // of freedom on a cell for interior faces.
            Table<2, Coupling> int_and_flux_mask(n_components, n_components);
            for (unsigned int c1 = 0; c1 < n_components; ++c1)
              for (unsigned int c2 = 0; c2 < n_components; ++c2)
                if (int_mask(c1, c2) != none || flux_mask(c1, c2) != none)
                  int_and_flux_mask(c1, c2) = always;

            std::vector<Table<2, Coupling>> int_and_flux_dof_mask =
              dof_couplings_from_component_couplings(fe, int_and_flux_mask);

            // Convert int_and_flux_dof_mask to bool_int_and_flux_dof_mask so we
            // can pass it to constraints.add_entries_local_to_global()
            std::vector<Table<2, bool>> bool_int_and_flux_dof_mask(fe.size());
            for (unsigned int f = 0; f < fe.size(); ++f)
              {
                bool_int_and_flux_dof_mask[f].reinit(
                  TableIndices<2>(fe[f].n_dofs_per_cell(),
                                  fe[f].n_dofs_per_cell()));
                bool_int_and_flux_dof_mask[f].fill(false);
                for (unsigned int i = 0; i < fe[f].n_dofs_per_cell(); ++i)
                  for (unsigned int j = 0; j < fe[f].n_dofs_per_cell(); ++j)
                    if (int_and_flux_dof_mask[f](i, j) != none)
                      bool_int_and_flux_dof_mask[f](i, j) = true;
              }


            for (const auto &cell : dof.active_cell_iterators())
              if (((subdomain_id == numbers::invalid_subdomain_id) ||
                   (subdomain_id == cell->subdomain_id())) &&
                  cell->is_locally_owned())
                {
                  dofs_on_this_cell.resize(cell->get_fe().n_dofs_per_cell());
                  cell->get_dof_indices(dofs_on_this_cell);

                  // make sparsity pattern for this cell also taking into
                  // account the couplings due to face contributions on the same
                  // cell
                  constraints.add_entries_local_to_global(
                    dofs_on_this_cell,
                    sparsity,
                    keep_constrained_dofs,
                    bool_int_and_flux_dof_mask[cell->active_fe_index()]);

                  // Loop over interior faces
                  for (const unsigned int face : cell->face_indices())
                    {
                      const typename dealii::DoFHandler<dim,
                                                        spacedim>::face_iterator
                        cell_face = cell->face(face);

                      const bool periodic_neighbor =
                        cell->has_periodic_neighbor(face);

                      if ((!cell->at_boundary(face)) || periodic_neighbor)
                        {
                          typename dealii::DoFHandler<dim, spacedim>::
                            level_cell_iterator neighbor =
                              cell->neighbor_or_periodic_neighbor(face);

                          if (!face_has_flux_coupling(cell, face))
                            continue;

                          // Like the non-hp-case: If the cells are on the same
                          // level (and both are active, locally-owned cells)
                          // then only add to the sparsity pattern if the
                          // current cell is 'greater' in the total ordering.
                          if (neighbor->level() == cell->level() &&
                              neighbor->index() > cell->index() &&
                              neighbor->is_active() &&
                              neighbor->is_locally_owned())
                            continue;
                          // Again, like the non-hp-case: If we are more refined
                          // then the neighbor, then we will automatically find
                          // the active neighbor cell when we call 'neighbor
                          // (face)' above. The opposite is not true; if the
                          // neighbor is more refined then the call 'neighbor
                          // (face)' will *not* return an active cell. Hence,
                          // only add things to the sparsity pattern if (when
                          // the levels are different) the neighbor is coarser
                          // than the current cell.
                          //
                          // Like above, do not use this optimization if the
                          // neighbor is not locally owned.
                          if (neighbor->level() != cell->level() &&
                              ((!periodic_neighbor &&
                                !cell->neighbor_is_coarser(face)) ||
                               (periodic_neighbor &&
                                !cell->periodic_neighbor_is_coarser(face))) &&
                              neighbor->is_locally_owned())
                            continue; // (the neighbor is finer)

                          // In 1D, go straight to the cell behind this
                          // particular cell's most terminal cell. This makes us
                          // skip the if (neighbor->has_children()) section
                          // below. We need to do this since we otherwise
                          // iterate over the children of the face, which are
                          // always 0 in 1D.
                          if (dim == 1)
                            while (neighbor->has_children())
                              neighbor = neighbor->child(face == 0 ? 1 : 0);

                          if (neighbor->has_children())
                            {
                              for (unsigned int sub_nr = 0;
                                   sub_nr != cell_face->n_children();
                                   ++sub_nr)
                                {
                                  const typename dealii::DoFHandler<dim,
                                                                    spacedim>::
                                    level_cell_iterator sub_neighbor =
                                      periodic_neighbor ?
                                        cell
                                          ->periodic_neighbor_child_on_subface(
                                            face, sub_nr) :
                                        cell->neighbor_child_on_subface(face,
                                                                        sub_nr);

                                  dofs_on_other_cell.resize(
                                    sub_neighbor->get_fe().n_dofs_per_cell());
                                  sub_neighbor->get_dof_indices(
                                    dofs_on_other_cell);
                                  for (unsigned int i = 0;
                                       i < cell->get_fe().n_dofs_per_cell();
                                       ++i)
                                    {
                                      const unsigned int ii =
                                        (cell->get_fe().is_primitive(i) ?
                                           cell->get_fe()
                                             .system_to_component_index(i)
                                             .first :
                                           cell->get_fe()
                                             .get_nonzero_components(i)
                                             .first_selected_component());

                                      Assert(ii < cell->get_fe().n_components(),
                                             ExcInternalError());

                                      for (unsigned int j = 0;
                                           j < sub_neighbor->get_fe()
                                                 .n_dofs_per_cell();
                                           ++j)
                                        {
                                          const unsigned int jj =
                                            (sub_neighbor->get_fe()
                                                 .is_primitive(j) ?
                                               sub_neighbor->get_fe()
                                                 .system_to_component_index(j)
                                                 .first :
                                               sub_neighbor->get_fe()
                                                 .get_nonzero_components(j)
                                                 .first_selected_component());

                                          Assert(jj < sub_neighbor->get_fe()
                                                        .n_components(),
                                                 ExcInternalError());

                                          if ((flux_mask(ii, jj) == always) ||
                                              (flux_mask(ii, jj) == nonzero))
                                            {
                                              sparsity.add(
                                                dofs_on_this_cell[i],
                                                dofs_on_other_cell[j]);
                                            }

                                          if ((flux_mask(jj, ii) == always) ||
                                              (flux_mask(jj, ii) == nonzero))
                                            {
                                              sparsity.add(
                                                dofs_on_other_cell[j],
                                                dofs_on_this_cell[i]);
                                            }
                                        }
                                    }
                                }
                            }
                          else
                            {
                              dofs_on_other_cell.resize(
                                neighbor->get_fe().n_dofs_per_cell());
                              neighbor->get_dof_indices(dofs_on_other_cell);
                              for (unsigned int i = 0;
                                   i < cell->get_fe().n_dofs_per_cell();
                                   ++i)
                                {
                                  const unsigned int ii =
                                    (cell->get_fe().is_primitive(i) ?
                                       cell->get_fe()
                                         .system_to_component_index(i)
                                         .first :
                                       cell->get_fe()
                                         .get_nonzero_components(i)
                                         .first_selected_component());

                                  Assert(ii < cell->get_fe().n_components(),
                                         ExcInternalError());

                                  for (unsigned int j = 0;
                                       j < neighbor->get_fe().n_dofs_per_cell();
                                       ++j)
                                    {
                                      const unsigned int jj =
                                        (neighbor->get_fe().is_primitive(j) ?
                                           neighbor->get_fe()
                                             .system_to_component_index(j)
                                             .first :
                                           neighbor->get_fe()
                                             .get_nonzero_components(j)
                                             .first_selected_component());

                                      Assert(
                                        jj < neighbor->get_fe().n_components(),
                                        ExcInternalError());

                                      if ((flux_mask(ii, jj) == always) ||
                                          (flux_mask(ii, jj) == nonzero))
                                        {
                                          sparsity.add(dofs_on_this_cell[i],
                                                       dofs_on_other_cell[j]);
                                        }

                                      if ((flux_mask(jj, ii) == always) ||
                                          (flux_mask(jj, ii) == nonzero))
                                        {
                                          sparsity.add(dofs_on_other_cell[j],
                                                       dofs_on_this_cell[i]);
                                        }
                                    }
                                }
                            }
                        }
                    }
                }
          }
      }
    } // namespace

  } // namespace internal



  template <int dim, int spacedim, typename SparsityPatternType>
  void
  make_flux_sparsity_pattern(const DoFHandler<dim, spacedim> &dof,
                             SparsityPatternType &            sparsity,
                             const Table<2, Coupling> &       int_mask,
                             const Table<2, Coupling> &       flux_mask,
                             const types::subdomain_id        subdomain_id)
  {
    AffineConstraints<double> dummy;

    const bool keep_constrained_dofs = true;

    make_flux_sparsity_pattern(dof,
                               sparsity,
                               dummy,
                               keep_constrained_dofs,
                               int_mask,
                               flux_mask,
                               subdomain_id,
                               internal::always_couple_on_faces<dim, spacedim>);
  }



  template <int dim,
            int spacedim,
            typename SparsityPatternType,
            typename number>
  void
  make_flux_sparsity_pattern(
    const DoFHandler<dim, spacedim> &dof,
    SparsityPatternType &            sparsity,
    const AffineConstraints<number> &constraints,
    const bool                       keep_constrained_dofs,
    const Table<2, Coupling> &       int_mask,
    const Table<2, Coupling> &       flux_mask,
    const types::subdomain_id        subdomain_id,
    const std::function<
      bool(const typename DoFHandler<dim, spacedim>::active_cell_iterator &,
           const unsigned int)> &face_has_flux_coupling)
  {
    // do the error checking and frame code here, and then pass on to more
    // specialized functions in the internal namespace
    const types::global_dof_index n_dofs = dof.n_dofs();
    (void)n_dofs;
    const unsigned int n_comp = dof.get_fe(0).n_components();
    (void)n_comp;

    Assert(sparsity.n_rows() == n_dofs,
           ExcDimensionMismatch(sparsity.n_rows(), n_dofs));
    Assert(sparsity.n_cols() == n_dofs,
           ExcDimensionMismatch(sparsity.n_cols(), n_dofs));
    Assert(int_mask.n_rows() == n_comp,
           ExcDimensionMismatch(int_mask.n_rows(), n_comp));
    Assert(int_mask.n_cols() == n_comp,
           ExcDimensionMismatch(int_mask.n_cols(), n_comp));
    Assert(flux_mask.n_rows() == n_comp,
           ExcDimensionMismatch(flux_mask.n_rows(), n_comp));
    Assert(flux_mask.n_cols() == n_comp,
           ExcDimensionMismatch(flux_mask.n_cols(), n_comp));

    // If we have a distributed Triangulation only allow locally_owned
    // subdomain. Not setting a subdomain is also okay, because we skip
    // ghost cells in the loop below.
    if (const auto *triangulation = dynamic_cast<
          const parallel::DistributedTriangulationBase<dim, spacedim> *>(
          &dof.get_triangulation()))
      {
        Assert((subdomain_id == numbers::invalid_subdomain_id) ||
                 (subdomain_id == triangulation->locally_owned_subdomain()),
               ExcMessage(
                 "For distributed Triangulation objects and associated "
                 "DoFHandler objects, asking for any subdomain other than the "
                 "locally owned one does not make sense."));
      }

    Assert(
      face_has_flux_coupling,
      ExcMessage(
        "The function which specifies if a flux coupling occurs over a given "
        "face is empty."));

    internal::make_flux_sparsity_pattern(dof,
                                         sparsity,
                                         constraints,
                                         keep_constrained_dofs,
                                         int_mask,
                                         flux_mask,
                                         subdomain_id,
                                         face_has_flux_coupling);
  }

} // end of namespace DoFTools


// --------------------------------------------------- explicit instantiations

#include "dof_tools_sparsity.inst"



DEAL_II_NAMESPACE_CLOSE<|MERGE_RESOLUTION|>--- conflicted
+++ resolved
@@ -512,30 +512,17 @@
 
             // make sparsity pattern for this cell
             /*
-<<<<<<< HEAD
-             * This loop has been edited to check for invalid dof indices, which
-             * the current implementation of Hermite elements uses to denote
-             * degrees of freedom assigned on the boundary but that have a zero
-             * shape value across the entire boundary.
-=======
              * This loop has been edited to check for flat boundary profile
              * dof indices, which the implementation of Hermite elements uses 
              * to denote degrees of freedom assigned on the boundary with a 
              * zero shape value across the entire boundary.
->>>>>>> 7141fac4
              */
             for (unsigned int i = 0; i < dofs_per_face; ++i)
               for (unsigned int j = 0; j < dofs_per_face; ++j)
                 if (dof_to_boundary_mapping[dofs_on_this_face[i]] !=
-<<<<<<< HEAD
-                      numbers::invalid_dof_index &&
-                    dof_to_boundary_mapping[dofs_on_this_face[j]] !=
-                      numbers::invalid_dof_index)
-=======
                       numbers::flat_boundary_profile_dof_index &&
                     dof_to_boundary_mapping[dofs_on_this_face[j]] !=
                       numbers::flat_boundary_profile_dof_index)
->>>>>>> 7141fac4
                   sparsity.add(dof_to_boundary_mapping[dofs_on_this_face[i]],
                                dof_to_boundary_mapping[dofs_on_this_face[j]]);
           }
