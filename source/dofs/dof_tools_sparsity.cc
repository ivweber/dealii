// ---------------------------------------------------------------------
//
<<<<<<< HEAD
// Copyright (C) 1999 - 2023 by the deal.II authors
=======
// Copyright (C) 1999 - 2022 by the deal.II authors
>>>>>>> 460c7519
//
// This file is part of the deal.II library.
//
// The deal.II library is free software; you can use it, redistribute
// it, and/or modify it under the terms of the GNU Lesser General
// Public License as published by the Free Software Foundation; either
// version 2.1 of the License, or (at your option) any later version.
// The full text of the license can be found in the file LICENSE.md at
// the top level directory of deal.II.
//
// ---------------------------------------------------------------------

#include <deal.II/base/quadrature_lib.h>
#include <deal.II/base/table.h>
#include <deal.II/base/template_constraints.h>
#include <deal.II/base/utilities.h>

#include <deal.II/distributed/shared_tria.h>
#include <deal.II/distributed/tria_base.h>

#include <deal.II/dofs/dof_accessor.h>
#include <deal.II/dofs/dof_handler.h>
#include <deal.II/dofs/dof_tools.h>

#include <deal.II/fe/fe.h>
#include <deal.II/fe/fe_hermite.h>
#include <deal.II/fe/fe_tools.h>
#include <deal.II/fe/fe_values.h>

#include <deal.II/grid/grid_tools.h>
#include <deal.II/grid/intergrid_map.h>
#include <deal.II/grid/tria.h>
#include <deal.II/grid/tria_iterator.h>

#include <deal.II/hp/fe_collection.h>
#include <deal.II/hp/fe_values.h>
#include <deal.II/hp/q_collection.h>

#include <deal.II/lac/affine_constraints.h>
#include <deal.II/lac/sparsity_pattern_base.h>
#include <deal.II/lac/vector.h>

#include <algorithm>
#include <numeric>

DEAL_II_NAMESPACE_OPEN



namespace DoFTools
{
  template <int dim, int spacedim, typename number>
  void
  make_sparsity_pattern(const DoFHandler<dim, spacedim> &dof,
                        SparsityPatternBase &            sparsity,
                        const AffineConstraints<number> &constraints,
                        const bool                       keep_constrained_dofs,
                        const types::subdomain_id        subdomain_id)
  {
    const types::global_dof_index n_dofs = dof.n_dofs();
    (void)n_dofs;

    Assert(sparsity.n_rows() == n_dofs,
           ExcDimensionMismatch(sparsity.n_rows(), n_dofs));
    Assert(sparsity.n_cols() == n_dofs,
           ExcDimensionMismatch(sparsity.n_cols(), n_dofs));

    // If we have a distributed Triangulation only allow locally_owned
    // subdomain. Not setting a subdomain is also okay, because we skip
    // ghost cells in the loop below.
    if (const auto *triangulation = dynamic_cast<
          const parallel::DistributedTriangulationBase<dim, spacedim> *>(
          &dof.get_triangulation()))
      {
        Assert((subdomain_id == numbers::invalid_subdomain_id) ||
                 (subdomain_id == triangulation->locally_owned_subdomain()),
               ExcMessage(
                 "For distributed Triangulation objects and associated "
                 "DoFHandler objects, asking for any subdomain other than the "
                 "locally owned one does not make sense."));
      }

    std::vector<types::global_dof_index> dofs_on_this_cell;
    dofs_on_this_cell.reserve(dof.get_fe_collection().max_dofs_per_cell());

    // In case we work with a distributed sparsity pattern of Trilinos
    // type, we only have to do the work if the current cell is owned by
    // the calling processor. Otherwise, just continue.
    for (const auto &cell : dof.active_cell_iterators())
      if (((subdomain_id == numbers::invalid_subdomain_id) ||
           (subdomain_id == cell->subdomain_id())) &&
          cell->is_locally_owned())
        {
          const unsigned int dofs_per_cell = cell->get_fe().n_dofs_per_cell();
          dofs_on_this_cell.resize(dofs_per_cell);
          cell->get_dof_indices(dofs_on_this_cell);

          // make sparsity pattern for this cell. if no constraints pattern
          // was given, then the following call acts as if simply no
          // constraints existed
          constraints.add_entries_local_to_global(dofs_on_this_cell,
                                                  sparsity,
                                                  keep_constrained_dofs);
        }
  }



  template <int dim, int spacedim, typename number>
  void
  make_sparsity_pattern(const DoFHandler<dim, spacedim> &dof,
                        const Table<2, Coupling> &       couplings,
                        SparsityPatternBase &            sparsity,
                        const AffineConstraints<number> &constraints,
                        const bool                       keep_constrained_dofs,
                        const types::subdomain_id        subdomain_id)
  {
    const types::global_dof_index n_dofs = dof.n_dofs();
    (void)n_dofs;

    Assert(sparsity.n_rows() == n_dofs,
           ExcDimensionMismatch(sparsity.n_rows(), n_dofs));
    Assert(sparsity.n_cols() == n_dofs,
           ExcDimensionMismatch(sparsity.n_cols(), n_dofs));
    Assert(couplings.n_rows() == dof.get_fe(0).n_components(),
           ExcDimensionMismatch(couplings.n_rows(),
                                dof.get_fe(0).n_components()));
    Assert(couplings.n_cols() == dof.get_fe(0).n_components(),
           ExcDimensionMismatch(couplings.n_cols(),
                                dof.get_fe(0).n_components()));

    // If we have a distributed Triangulation only allow locally_owned
    // subdomain. Not setting a subdomain is also okay, because we skip
    // ghost cells in the loop below.
    if (const auto *triangulation = dynamic_cast<
          const parallel::DistributedTriangulationBase<dim, spacedim> *>(
          &dof.get_triangulation()))
      {
        Assert((subdomain_id == numbers::invalid_subdomain_id) ||
                 (subdomain_id == triangulation->locally_owned_subdomain()),
               ExcMessage(
                 "For distributed Triangulation objects and associated "
                 "DoFHandler objects, asking for any subdomain other than the "
                 "locally owned one does not make sense."));
      }

    const hp::FECollection<dim, spacedim> &fe_collection =
      dof.get_fe_collection();

    const std::vector<Table<2, Coupling>> dof_mask //(fe_collection.size())
      = dof_couplings_from_component_couplings(fe_collection, couplings);

    // Convert the dof_mask to bool_dof_mask so we can pass it
    // to constraints.add_entries_local_to_global()
    std::vector<Table<2, bool>> bool_dof_mask(fe_collection.size());
    for (unsigned int f = 0; f < fe_collection.size(); ++f)
      {
        bool_dof_mask[f].reinit(
          TableIndices<2>(fe_collection[f].n_dofs_per_cell(),
                          fe_collection[f].n_dofs_per_cell()));
        bool_dof_mask[f].fill(false);
        for (unsigned int i = 0; i < fe_collection[f].n_dofs_per_cell(); ++i)
          for (unsigned int j = 0; j < fe_collection[f].n_dofs_per_cell(); ++j)
            if (dof_mask[f](i, j) != none)
              bool_dof_mask[f](i, j) = true;
      }

    std::vector<types::global_dof_index> dofs_on_this_cell(
      fe_collection.max_dofs_per_cell());

    // In case we work with a distributed sparsity pattern of Trilinos
    // type, we only have to do the work if the current cell is owned by
    // the calling processor. Otherwise, just continue.
    for (const auto &cell : dof.active_cell_iterators())
      if (((subdomain_id == numbers::invalid_subdomain_id) ||
           (subdomain_id == cell->subdomain_id())) &&
          cell->is_locally_owned())
        {
          const types::fe_index fe_index = cell->active_fe_index();
          const unsigned int    dofs_per_cell =
            fe_collection[fe_index].n_dofs_per_cell();

          dofs_on_this_cell.resize(dofs_per_cell);
          cell->get_dof_indices(dofs_on_this_cell);


          // make sparsity pattern for this cell. if no constraints pattern
          // was given, then the following call acts as if simply no
          // constraints existed
          constraints.add_entries_local_to_global(dofs_on_this_cell,
                                                  sparsity,
                                                  keep_constrained_dofs,
                                                  bool_dof_mask[fe_index]);
        }
  }



  template <int dim, int spacedim>
  void
  make_sparsity_pattern(const DoFHandler<dim, spacedim> &dof_row,
                        const DoFHandler<dim, spacedim> &dof_col,
                        SparsityPatternBase &            sparsity)
  {
    const types::global_dof_index n_dofs_row = dof_row.n_dofs();
    const types::global_dof_index n_dofs_col = dof_col.n_dofs();
    (void)n_dofs_row;
    (void)n_dofs_col;

    Assert(sparsity.n_rows() == n_dofs_row,
           ExcDimensionMismatch(sparsity.n_rows(), n_dofs_row));
    Assert(sparsity.n_cols() == n_dofs_col,
           ExcDimensionMismatch(sparsity.n_cols(), n_dofs_col));

    // It doesn't make sense to assemble sparsity patterns when the
    // Triangulations are both parallel (i.e., different cells are assigned to
    // different processors) and unequal: no processor will be responsible for
    // assembling coupling terms between dofs on a cell owned by one processor
    // and dofs on a cell owned by a different processor.
    if (dynamic_cast<const parallel::TriangulationBase<dim, spacedim> *>(
          &dof_row.get_triangulation()) != nullptr ||
        dynamic_cast<const parallel::TriangulationBase<dim, spacedim> *>(
          &dof_col.get_triangulation()) != nullptr)
      {
        Assert(&dof_row.get_triangulation() == &dof_col.get_triangulation(),
               ExcMessage("This function can only be used with with parallel "
                          "Triangulations when the Triangulations are equal."));
      }

    // TODO: Looks like wasteful memory management here

    using cell_iterator = typename DoFHandler<dim, spacedim>::cell_iterator;
    std::list<std::pair<cell_iterator, cell_iterator>> cell_list =
      GridTools::get_finest_common_cells(dof_row, dof_col);

#ifdef DEAL_II_WITH_MPI
    // get_finest_common_cells returns all cells (locally owned and otherwise)
    // for shared::Tria, but we don't want to assemble on cells that are not
    // locally owned so remove them
    if (dynamic_cast<const parallel::shared::Triangulation<dim, spacedim> *>(
          &dof_row.get_triangulation()) != nullptr ||
        dynamic_cast<const parallel::shared::Triangulation<dim, spacedim> *>(
          &dof_col.get_triangulation()) != nullptr)
      {
        const types::subdomain_id this_subdomain_id =
          dof_row.get_triangulation().locally_owned_subdomain();
        Assert(this_subdomain_id ==
                 dof_col.get_triangulation().locally_owned_subdomain(),
               ExcInternalError());
        cell_list.erase(
          std::remove_if(
            cell_list.begin(),
            cell_list.end(),
            [=](const std::pair<cell_iterator, cell_iterator> &pair) {
              return pair.first->subdomain_id() != this_subdomain_id ||
                     pair.second->subdomain_id() != this_subdomain_id;
            }),
          cell_list.end());
      }
#endif

    for (const auto &cell_pair : cell_list)
      {
        const cell_iterator cell_row = cell_pair.first;
        const cell_iterator cell_col = cell_pair.second;

        if (cell_row->is_active() && cell_col->is_active())
          {
            const unsigned int dofs_per_cell_row =
              cell_row->get_fe().n_dofs_per_cell();
            const unsigned int dofs_per_cell_col =
              cell_col->get_fe().n_dofs_per_cell();
            std::vector<types::global_dof_index> local_dof_indices_row(
              dofs_per_cell_row);
            std::vector<types::global_dof_index> local_dof_indices_col(
              dofs_per_cell_col);
            cell_row->get_dof_indices(local_dof_indices_row);
            cell_col->get_dof_indices(local_dof_indices_col);
            for (const auto &dof : local_dof_indices_row)
              sparsity.add_row_entries(dof,
                                       make_array_view(local_dof_indices_col));
          }
        else if (cell_row->has_children())
          {
            const std::vector<
              typename DoFHandler<dim, spacedim>::active_cell_iterator>
              child_cells =
                GridTools::get_active_child_cells<DoFHandler<dim, spacedim>>(
                  cell_row);
            for (unsigned int i = 0; i < child_cells.size(); ++i)
              {
                const typename DoFHandler<dim, spacedim>::cell_iterator
                                   cell_row_child = child_cells[i];
                const unsigned int dofs_per_cell_row =
                  cell_row_child->get_fe().n_dofs_per_cell();
                const unsigned int dofs_per_cell_col =
                  cell_col->get_fe().n_dofs_per_cell();
                std::vector<types::global_dof_index> local_dof_indices_row(
                  dofs_per_cell_row);
                std::vector<types::global_dof_index> local_dof_indices_col(
                  dofs_per_cell_col);
                cell_row_child->get_dof_indices(local_dof_indices_row);
                cell_col->get_dof_indices(local_dof_indices_col);
                for (const auto &dof : local_dof_indices_row)
                  sparsity.add_row_entries(
                    dof, make_array_view(local_dof_indices_col));
              }
          }
        else
          {
            std::vector<
              typename DoFHandler<dim, spacedim>::active_cell_iterator>
              child_cells =
                GridTools::get_active_child_cells<DoFHandler<dim, spacedim>>(
                  cell_col);
            for (unsigned int i = 0; i < child_cells.size(); ++i)
              {
                const typename DoFHandler<dim, spacedim>::active_cell_iterator
                                   cell_col_child = child_cells[i];
                const unsigned int dofs_per_cell_row =
                  cell_row->get_fe().n_dofs_per_cell();
                const unsigned int dofs_per_cell_col =
                  cell_col_child->get_fe().n_dofs_per_cell();
                std::vector<types::global_dof_index> local_dof_indices_row(
                  dofs_per_cell_row);
                std::vector<types::global_dof_index> local_dof_indices_col(
                  dofs_per_cell_col);
                cell_row->get_dof_indices(local_dof_indices_row);
                cell_col_child->get_dof_indices(local_dof_indices_col);
                for (const auto &dof : local_dof_indices_row)
                  sparsity.add_row_entries(
                    dof, make_array_view(local_dof_indices_col));
              }
          }
      }
  }



  template <int dim, int spacedim>
  void
  make_boundary_sparsity_pattern(
    const DoFHandler<dim, spacedim> &           dof,
    const std::vector<types::global_dof_index> &dof_to_boundary_mapping,
    SparsityPatternBase &                       sparsity)
  {
    if (dim == 1)
      {
        // there are only 2 boundary indicators in 1d, so it is no
        // performance problem to call the other function
        std::map<types::boundary_id, const Function<spacedim, double> *>
          boundary_ids;
        boundary_ids[0] = nullptr;
        boundary_ids[1] = nullptr;
        make_boundary_sparsity_pattern<dim, spacedim>(dof,
                                                      boundary_ids,
                                                      dof_to_boundary_mapping,
                                                      sparsity);
        return;
      }

    const types::global_dof_index n_dofs = dof.n_dofs();
    (void)n_dofs;

    AssertDimension(dof_to_boundary_mapping.size(), n_dofs);
    AssertDimension(sparsity.n_rows(), dof.n_boundary_dofs());
    AssertDimension(sparsity.n_cols(), dof.n_boundary_dofs());
#ifdef DEBUG
    if (sparsity.n_rows() != 0)
      {
        types::global_dof_index max_element = 0;
        for (const types::global_dof_index index : dof_to_boundary_mapping)
          if ((index != numbers::invalid_dof_index) && (index > max_element))
            max_element = index;
        AssertDimension(max_element, sparsity.n_rows() - 1);
      }
#endif

    std::vector<types::global_dof_index> dofs_on_this_face;
    dofs_on_this_face.reserve(dof.get_fe_collection().max_dofs_per_face());
    std::vector<types::global_dof_index> cols;

    // loop over all faces to check whether they are at a boundary. note
    // that we need not take special care of single lines (using
    // @p{cell->has_boundary_lines}), since we do not support boundaries of
    // dimension dim-2, and so every boundary line is also part of a
    // boundary face.
    for (const auto &cell : dof.active_cell_iterators())
      for (const unsigned int f : cell->face_indices())
        if (cell->at_boundary(f))
          {
            const unsigned int dofs_per_face =
              cell->get_fe().n_dofs_per_face(f);
            dofs_on_this_face.resize(dofs_per_face);
            cell->face(f)->get_dof_indices(dofs_on_this_face,
                                           cell->active_fe_index());

            // make sparsity pattern for this cell
            cols.clear();
            for (const auto &dof : dofs_on_this_face)
              cols.push_back(dof_to_boundary_mapping[dof]);
            // We are not guaranteed that the mapping to a second index space
            // is increasing so sort here to use the faster add_row_entries()
            // path
            std::sort(cols.begin(), cols.end());
            for (const auto &dof : dofs_on_this_face)
              sparsity.add_row_entries(dof_to_boundary_mapping[dof],
                                       make_array_view(cols),
                                       true);
          }
  }



  template <int dim, int spacedim, typename number>
  void
  make_boundary_sparsity_pattern(
    const DoFHandler<dim, spacedim> &dof,
    const std::map<types::boundary_id, const Function<spacedim, number> *>
      &                                         boundary_ids,
    const std::vector<types::global_dof_index> &dof_to_boundary_mapping,
    SparsityPatternBase &                       sparsity)
  {
    if (dim == 1)
      {
        // first check left, then right boundary point
        for (unsigned int direction = 0; direction < 2; ++direction)
          {
            // if this boundary is not requested, then go on with next one
            if (boundary_ids.find(direction) == boundary_ids.end())
              continue;

            // find active cell at that boundary: first go to left/right,
            // then to children
            typename DoFHandler<dim, spacedim>::level_cell_iterator cell =
              dof.begin(0);
            while (!cell->at_boundary(direction))
              cell = cell->neighbor(direction);
            while (!cell->is_active())
              cell = cell->child(direction);

            const unsigned int dofs_per_vertex =
              cell->get_fe().n_dofs_per_vertex();
            std::vector<types::global_dof_index> boundary_dof_boundary_indices(
              dofs_per_vertex);

            // next get boundary mapped dof indices of boundary dofs
            for (unsigned int i = 0; i < dofs_per_vertex; ++i)
              boundary_dof_boundary_indices[i] =
                dof_to_boundary_mapping[cell->vertex_dof_index(direction, i)];

            std::sort(boundary_dof_boundary_indices.begin(),
                      boundary_dof_boundary_indices.end());
            for (const auto &dof : boundary_dof_boundary_indices)
              sparsity.add_row_entries(
                dof, make_array_view(boundary_dof_boundary_indices), true);
          }
        return;
      }

    const types::global_dof_index n_dofs = dof.n_dofs();
    (void)n_dofs;

    AssertDimension(dof_to_boundary_mapping.size(), n_dofs);
    Assert(boundary_ids.find(numbers::internal_face_boundary_id) ==
             boundary_ids.end(),
           (typename DoFHandler<dim, spacedim>::ExcInvalidBoundaryIndicator()));

    const bool fe_is_hermite = (dynamic_cast<const FE_Hermite<dim, spacedim> *>(
                                  &(dof.get_fe())) != nullptr);

    Assert(fe_is_hermite ||
             sparsity.n_rows() == dof.n_boundary_dofs(boundary_ids),
           ExcDimensionMismatch(sparsity.n_rows(),
                                dof.n_boundary_dofs(boundary_ids)));
    Assert(fe_is_hermite ||
             sparsity.n_cols() == dof.n_boundary_dofs(boundary_ids),
           ExcDimensionMismatch(sparsity.n_cols(),
                                dof.n_boundary_dofs(boundary_ids)));
    (void)fe_is_hermite;

#ifdef DEBUG
    if (sparsity.n_rows() != 0)
      {
        types::global_dof_index max_element = 0;
        for (const types::global_dof_index index : dof_to_boundary_mapping)
          if ((index != numbers::invalid_dof_index) && (index > max_element))
            max_element = index;
        AssertDimension(max_element, sparsity.n_rows() - 1);
      }
#endif

    std::vector<types::global_dof_index> dofs_on_this_face;
    dofs_on_this_face.reserve(dof.get_fe_collection().max_dofs_per_face());
    std::vector<types::global_dof_index> cols;

    for (const auto &cell : dof.active_cell_iterators())
      for (const unsigned int f : cell->face_indices())
        if (boundary_ids.find(cell->face(f)->boundary_id()) !=
            boundary_ids.end())
          {
            const unsigned int dofs_per_face =
              cell->get_fe().n_dofs_per_face(f);
            dofs_on_this_face.resize(dofs_per_face);
            cell->face(f)->get_dof_indices(dofs_on_this_face,
                                           cell->active_fe_index());

            // make sparsity pattern for this cell
<<<<<<< HEAD
            /*
             * This loop has been edited to check for unconstrained boundary
             * dof indices, which the implementation of Hermite elements uses
             * to denote degrees of freedom assigned on the boundary that should
             * be ignored by the implementation of a boundary constraint.
             */
            for (unsigned int i = 0; i < dofs_per_face; ++i)
              for (unsigned int j = 0; j < dofs_per_face; ++j)
                if (dof_to_boundary_mapping[dofs_on_this_face[i]] !=
                      numbers::unconstrained_boundary_dof_index &&
                    dof_to_boundary_mapping[dofs_on_this_face[j]] !=
                      numbers::unconstrained_boundary_dof_index)
                  sparsity.add(dof_to_boundary_mapping[dofs_on_this_face[i]],
                               dof_to_boundary_mapping[dofs_on_this_face[j]]);
=======
            cols.clear();
            for (const auto &dof : dofs_on_this_face)
              cols.push_back(dof_to_boundary_mapping[dof]);

            // Like the other one: sort once.
            std::sort(cols.begin(), cols.end());
            for (const auto &dof : dofs_on_this_face)
              sparsity.add_row_entries(dof_to_boundary_mapping[dof],
                                       make_array_view(cols),
                                       true);
>>>>>>> 460c7519
          }
  }



  template <int dim, int spacedim, typename number>
  void
  make_flux_sparsity_pattern(const DoFHandler<dim, spacedim> &dof,
                             SparsityPatternBase &            sparsity,
                             const AffineConstraints<number> &constraints,
                             const bool                keep_constrained_dofs,
                             const types::subdomain_id subdomain_id)

  // TODO: QA: reduce the indentation level of this method..., Maier 2012

  {
    const types::global_dof_index n_dofs = dof.n_dofs();
    (void)n_dofs;

    AssertDimension(sparsity.n_rows(), n_dofs);
    AssertDimension(sparsity.n_cols(), n_dofs);

    // If we have a distributed Triangulation only allow locally_owned
    // subdomain. Not setting a subdomain is also okay, because we skip
    // ghost cells in the loop below.
    if (const auto *triangulation = dynamic_cast<
          const parallel::DistributedTriangulationBase<dim, spacedim> *>(
          &dof.get_triangulation()))
      {
        Assert((subdomain_id == numbers::invalid_subdomain_id) ||
                 (subdomain_id == triangulation->locally_owned_subdomain()),
               ExcMessage(
                 "For distributed Triangulation objects and associated "
                 "DoFHandler objects, asking for any subdomain other than the "
                 "locally owned one does not make sense."));
      }

    std::vector<types::global_dof_index> dofs_on_this_cell;
    std::vector<types::global_dof_index> dofs_on_other_cell;
    dofs_on_this_cell.reserve(dof.get_fe_collection().max_dofs_per_cell());
    dofs_on_other_cell.reserve(dof.get_fe_collection().max_dofs_per_cell());

    // TODO: in an old implementation, we used user flags before to tag
    // faces that were already touched. this way, we could reduce the work
    // a little bit. now, we instead add only data from one side. this
    // should be OK, but we need to actually verify it.

    // In case we work with a distributed sparsity pattern of Trilinos
    // type, we only have to do the work if the current cell is owned by
    // the calling processor. Otherwise, just continue.
    for (const auto &cell : dof.active_cell_iterators())
      if (((subdomain_id == numbers::invalid_subdomain_id) ||
           (subdomain_id == cell->subdomain_id())) &&
          cell->is_locally_owned())
        {
          const unsigned int n_dofs_on_this_cell =
            cell->get_fe().n_dofs_per_cell();
          dofs_on_this_cell.resize(n_dofs_on_this_cell);
          cell->get_dof_indices(dofs_on_this_cell);

          // make sparsity pattern for this cell. if no constraints pattern
          // was given, then the following call acts as if simply no
          // constraints existed
          constraints.add_entries_local_to_global(dofs_on_this_cell,
                                                  sparsity,
                                                  keep_constrained_dofs);

          for (const unsigned int face : cell->face_indices())
            {
              typename DoFHandler<dim, spacedim>::face_iterator cell_face =
                cell->face(face);
              const bool periodic_neighbor = cell->has_periodic_neighbor(face);
              if (!cell->at_boundary(face) || periodic_neighbor)
                {
                  typename DoFHandler<dim, spacedim>::level_cell_iterator
                    neighbor = cell->neighbor_or_periodic_neighbor(face);

                  // in 1d, we do not need to worry whether the neighbor
                  // might have children and then loop over those children.
                  // rather, we may as well go straight to the cell behind
                  // this particular cell's most terminal child
                  if (dim == 1)
                    while (neighbor->has_children())
                      neighbor = neighbor->child(face == 0 ? 1 : 0);

                  if (neighbor->has_children())
                    {
                      for (unsigned int sub_nr = 0;
                           sub_nr != cell_face->n_active_descendants();
                           ++sub_nr)
                        {
                          const typename DoFHandler<dim, spacedim>::
                            level_cell_iterator sub_neighbor =
                              periodic_neighbor ?
                                cell->periodic_neighbor_child_on_subface(
                                  face, sub_nr) :
                                cell->neighbor_child_on_subface(face, sub_nr);

                          const unsigned int n_dofs_on_neighbor =
                            sub_neighbor->get_fe().n_dofs_per_cell();
                          dofs_on_other_cell.resize(n_dofs_on_neighbor);
                          sub_neighbor->get_dof_indices(dofs_on_other_cell);

                          constraints.add_entries_local_to_global(
                            dofs_on_this_cell,
                            dofs_on_other_cell,
                            sparsity,
                            keep_constrained_dofs);
                          constraints.add_entries_local_to_global(
                            dofs_on_other_cell,
                            dofs_on_this_cell,
                            sparsity,
                            keep_constrained_dofs);
                          // only need to add this when the neighbor is not
                          // owned by the current processor, otherwise we add
                          // the entries for the neighbor there
                          if (sub_neighbor->subdomain_id() !=
                              cell->subdomain_id())
                            constraints.add_entries_local_to_global(
                              dofs_on_other_cell,
                              sparsity,
                              keep_constrained_dofs);
                        }
                    }
                  else
                    {
                      // Refinement edges are taken care of by coarser
                      // cells
                      if ((!periodic_neighbor &&
                           cell->neighbor_is_coarser(face)) ||
                          (periodic_neighbor &&
                           cell->periodic_neighbor_is_coarser(face)))
                        if (neighbor->subdomain_id() == cell->subdomain_id())
                          continue;

                      const unsigned int n_dofs_on_neighbor =
                        neighbor->get_fe().n_dofs_per_cell();
                      dofs_on_other_cell.resize(n_dofs_on_neighbor);

                      neighbor->get_dof_indices(dofs_on_other_cell);

                      constraints.add_entries_local_to_global(
                        dofs_on_this_cell,
                        dofs_on_other_cell,
                        sparsity,
                        keep_constrained_dofs);

                      // only need to add these in case the neighbor cell
                      // is not locally owned - otherwise, we touch each
                      // face twice and hence put the indices the other way
                      // around
                      if (!cell->neighbor_or_periodic_neighbor(face)
                             ->is_active() ||
                          (neighbor->subdomain_id() != cell->subdomain_id()))
                        {
                          constraints.add_entries_local_to_global(
                            dofs_on_other_cell,
                            dofs_on_this_cell,
                            sparsity,
                            keep_constrained_dofs);
                          if (neighbor->subdomain_id() != cell->subdomain_id())
                            constraints.add_entries_local_to_global(
                              dofs_on_other_cell,
                              sparsity,
                              keep_constrained_dofs);
                        }
                    }
                }
            }
        }
  }



  template <int dim, int spacedim>
  void
  make_flux_sparsity_pattern(const DoFHandler<dim, spacedim> &dof,
                             SparsityPatternBase &            sparsity)
  {
    AffineConstraints<double> dummy;
    make_flux_sparsity_pattern(dof, sparsity, dummy);
  }

  template <int dim, int spacedim>
  Table<2, Coupling>
  dof_couplings_from_component_couplings(
    const FiniteElement<dim, spacedim> &fe,
    const Table<2, Coupling> &          component_couplings)
  {
    Assert(component_couplings.n_rows() == fe.n_components(),
           ExcDimensionMismatch(component_couplings.n_rows(),
                                fe.n_components()));
    Assert(component_couplings.n_cols() == fe.n_components(),
           ExcDimensionMismatch(component_couplings.n_cols(),
                                fe.n_components()));

    const unsigned int n_dofs = fe.n_dofs_per_cell();

    Table<2, Coupling> dof_couplings(n_dofs, n_dofs);

    for (unsigned int i = 0; i < n_dofs; ++i)
      {
        const unsigned int ii =
          (fe.is_primitive(i) ?
             fe.system_to_component_index(i).first :
             fe.get_nonzero_components(i).first_selected_component());
        Assert(ii < fe.n_components(), ExcInternalError());

        for (unsigned int j = 0; j < n_dofs; ++j)
          {
            const unsigned int jj =
              (fe.is_primitive(j) ?
                 fe.system_to_component_index(j).first :
                 fe.get_nonzero_components(j).first_selected_component());
            Assert(jj < fe.n_components(), ExcInternalError());

            dof_couplings(i, j) = component_couplings(ii, jj);
          }
      }
    return dof_couplings;
  }



  template <int dim, int spacedim>
  std::vector<Table<2, Coupling>>
  dof_couplings_from_component_couplings(
    const hp::FECollection<dim, spacedim> &fe,
    const Table<2, Coupling> &             component_couplings)
  {
    std::vector<Table<2, Coupling>> return_value(fe.size());
    for (unsigned int i = 0; i < fe.size(); ++i)
      return_value[i] =
        dof_couplings_from_component_couplings(fe[i], component_couplings);

    return return_value;
  }



  namespace internal
  {
    namespace
    {
      // implementation of the same function in namespace DoFTools for
      // non-hp-DoFHandlers
      template <int dim, int spacedim, typename number>
      void
      make_flux_sparsity_pattern(
        const DoFHandler<dim, spacedim> &dof,
        SparsityPatternBase &            sparsity,
        const AffineConstraints<number> &constraints,
        const bool                       keep_constrained_dofs,
        const Table<2, Coupling> &       int_mask,
        const Table<2, Coupling> &       flux_mask,
        const types::subdomain_id        subdomain_id,
        const std::function<
          bool(const typename DoFHandler<dim, spacedim>::active_cell_iterator &,
               const unsigned int)> &face_has_flux_coupling)
      {
        std::vector<types::global_dof_index> rows;
        std::vector<std::pair<SparsityPatternBase::size_type,
                              SparsityPatternBase::size_type>>
          cell_entries;

        if (dof.has_hp_capabilities() == false)
          {
            const FiniteElement<dim, spacedim> &fe = dof.get_fe();

            std::vector<types::global_dof_index> dofs_on_this_cell(
              fe.n_dofs_per_cell());
            std::vector<types::global_dof_index> dofs_on_other_cell(
              fe.n_dofs_per_cell());

            const Table<2, Coupling>
              int_dof_mask =
                dof_couplings_from_component_couplings(fe, int_mask),
              flux_dof_mask =
                dof_couplings_from_component_couplings(fe, flux_mask);

            Table<2, bool> support_on_face(fe.n_dofs_per_cell(),
                                           GeometryInfo<dim>::faces_per_cell);
            for (unsigned int i = 0; i < fe.n_dofs_per_cell(); ++i)
              for (const unsigned int f : GeometryInfo<dim>::face_indices())
                support_on_face(i, f) = fe.has_support_on_face(i, f);

            // Convert the int_dof_mask to bool_int_dof_mask so we can pass it
            // to constraints.add_entries_local_to_global()
            Table<2, bool> bool_int_dof_mask(fe.n_dofs_per_cell(),
                                             fe.n_dofs_per_cell());
            bool_int_dof_mask.fill(false);
            for (unsigned int i = 0; i < fe.n_dofs_per_cell(); ++i)
              for (unsigned int j = 0; j < fe.n_dofs_per_cell(); ++j)
                if (int_dof_mask(i, j) != none)
                  bool_int_dof_mask(i, j) = true;

            for (const auto &cell : dof.active_cell_iterators())
              if (((subdomain_id == numbers::invalid_subdomain_id) ||
                   (subdomain_id == cell->subdomain_id())) &&
                  cell->is_locally_owned())
                {
                  cell->get_dof_indices(dofs_on_this_cell);
                  // make sparsity pattern for this cell
                  constraints.add_entries_local_to_global(dofs_on_this_cell,
                                                          sparsity,
                                                          keep_constrained_dofs,
                                                          bool_int_dof_mask);
                  // Loop over all interior neighbors
                  for (const unsigned int face_n : cell->face_indices())
                    {
                      const typename DoFHandler<dim, spacedim>::face_iterator
                        cell_face = cell->face(face_n);

                      const bool periodic_neighbor =
                        cell->has_periodic_neighbor(face_n);

                      if (cell->at_boundary(face_n) && (!periodic_neighbor))
                        {
                          for (unsigned int i = 0; i < fe.n_dofs_per_cell();
                               ++i)
                            {
                              const bool i_non_zero_i =
                                support_on_face(i, face_n);
                              for (unsigned int j = 0; j < fe.n_dofs_per_cell();
                                   ++j)
                                {
                                  const bool j_non_zero_i =
                                    support_on_face(j, face_n);

                                  if (flux_dof_mask(i, j) == always ||
                                      (flux_dof_mask(i, j) == nonzero &&
                                       i_non_zero_i && j_non_zero_i))
                                    cell_entries.emplace_back(
                                      dofs_on_this_cell[i],
                                      dofs_on_this_cell[j]);
                                }
                            }
                          sparsity.add_entries(make_array_view(cell_entries));
                          cell_entries.clear();
                        }
                      else
                        {
                          typename DoFHandler<dim,
                                              spacedim>::level_cell_iterator
                            neighbor =
                              cell->neighbor_or_periodic_neighbor(face_n);
                          // If the cells are on the same level (and both are
                          // active, locally-owned cells) then only add to the
                          // sparsity pattern if the current cell is 'greater'
                          // in the total ordering.
                          if (neighbor->level() == cell->level() &&
                              neighbor->index() > cell->index() &&
                              neighbor->is_active() &&
                              neighbor->is_locally_owned())
                            continue;
                          // If we are more refined then the neighbor, then we
                          // will automatically find the active neighbor cell
                          // when we call 'neighbor (face_n)' above. The
                          // opposite is not true; if the neighbor is more
                          // refined then the call 'neighbor (face_n)' will
                          // *not* return an active cell. Hence, only add things
                          // to the sparsity pattern if (when the levels are
                          // different) the neighbor is coarser than the current
                          // cell.
                          //
                          // Like above, do not use this optimization if the
                          // neighbor is not locally owned.
                          if (neighbor->level() != cell->level() &&
                              ((!periodic_neighbor &&
                                !cell->neighbor_is_coarser(face_n)) ||
                               (periodic_neighbor &&
                                !cell->periodic_neighbor_is_coarser(face_n))) &&
                              neighbor->is_locally_owned())
                            continue; // (the neighbor is finer)

                          if (!face_has_flux_coupling(cell, face_n))
                            continue;


                          const unsigned int neighbor_face_n =
                            periodic_neighbor ?
                              cell->periodic_neighbor_face_no(face_n) :
                              cell->neighbor_face_no(face_n);


                          // In 1d, go straight to the cell behind this
                          // particular cell's most terminal cell. This makes us
                          // skip the if (neighbor->has_children()) section
                          // below. We need to do this since we otherwise
                          // iterate over the children of the face, which are
                          // always 0 in 1d.
                          if (dim == 1)
                            while (neighbor->has_children())
                              neighbor = neighbor->child(face_n == 0 ? 1 : 0);

                          if (neighbor->has_children())
                            {
                              for (unsigned int sub_nr = 0;
                                   sub_nr != cell_face->n_children();
                                   ++sub_nr)
                                {
                                  const typename DoFHandler<dim, spacedim>::
                                    level_cell_iterator sub_neighbor =
                                      periodic_neighbor ?
                                        cell
                                          ->periodic_neighbor_child_on_subface(
                                            face_n, sub_nr) :
                                        cell->neighbor_child_on_subface(face_n,
                                                                        sub_nr);

                                  sub_neighbor->get_dof_indices(
                                    dofs_on_other_cell);
                                  for (unsigned int i = 0;
                                       i < fe.n_dofs_per_cell();
                                       ++i)
                                    {
                                      const bool i_non_zero_i =
                                        support_on_face(i, face_n);
                                      const bool i_non_zero_e =
                                        support_on_face(i, neighbor_face_n);
                                      for (unsigned int j = 0;
                                           j < fe.n_dofs_per_cell();
                                           ++j)
                                        {
                                          const bool j_non_zero_i =
                                            support_on_face(j, face_n);
                                          const bool j_non_zero_e =
                                            support_on_face(j, neighbor_face_n);

                                          if (flux_dof_mask(i, j) == always)
                                            {
                                              cell_entries.emplace_back(
                                                dofs_on_this_cell[i],
                                                dofs_on_other_cell[j]);
                                              cell_entries.emplace_back(
                                                dofs_on_other_cell[i],
                                                dofs_on_this_cell[j]);
                                              cell_entries.emplace_back(
                                                dofs_on_this_cell[i],
                                                dofs_on_this_cell[j]);
                                              cell_entries.emplace_back(
                                                dofs_on_other_cell[i],
                                                dofs_on_other_cell[j]);
                                            }
                                          else if (flux_dof_mask(i, j) ==
                                                   nonzero)
                                            {
                                              if (i_non_zero_i && j_non_zero_e)
                                                cell_entries.emplace_back(
                                                  dofs_on_this_cell[i],
                                                  dofs_on_other_cell[j]);
                                              if (i_non_zero_e && j_non_zero_i)
                                                cell_entries.emplace_back(
                                                  dofs_on_other_cell[i],
                                                  dofs_on_this_cell[j]);
                                              if (i_non_zero_i && j_non_zero_i)
                                                cell_entries.emplace_back(
                                                  dofs_on_this_cell[i],
                                                  dofs_on_this_cell[j]);
                                              if (i_non_zero_e && j_non_zero_e)
                                                cell_entries.emplace_back(
                                                  dofs_on_other_cell[i],
                                                  dofs_on_other_cell[j]);
                                            }

                                          if (flux_dof_mask(j, i) == always)
                                            {
                                              cell_entries.emplace_back(
                                                dofs_on_this_cell[j],
                                                dofs_on_other_cell[i]);
                                              cell_entries.emplace_back(
                                                dofs_on_other_cell[j],
                                                dofs_on_this_cell[i]);
                                              cell_entries.emplace_back(
                                                dofs_on_this_cell[j],
                                                dofs_on_this_cell[i]);
                                              cell_entries.emplace_back(
                                                dofs_on_other_cell[j],
                                                dofs_on_other_cell[i]);
                                            }
                                          else if (flux_dof_mask(j, i) ==
                                                   nonzero)
                                            {
                                              if (j_non_zero_i && i_non_zero_e)
                                                cell_entries.emplace_back(
                                                  dofs_on_this_cell[j],
                                                  dofs_on_other_cell[i]);
                                              if (j_non_zero_e && i_non_zero_i)
                                                cell_entries.emplace_back(
                                                  dofs_on_other_cell[j],
                                                  dofs_on_this_cell[i]);
                                              if (j_non_zero_i && i_non_zero_i)
                                                cell_entries.emplace_back(
                                                  dofs_on_this_cell[j],
                                                  dofs_on_this_cell[i]);
                                              if (j_non_zero_e && i_non_zero_e)
                                                cell_entries.emplace_back(
                                                  dofs_on_other_cell[j],
                                                  dofs_on_other_cell[i]);
                                            }
                                        }
                                    }
                                }
                              sparsity.add_entries(
                                make_array_view(cell_entries));
                              cell_entries.clear();
                            }
                          else
                            {
                              neighbor->get_dof_indices(dofs_on_other_cell);
                              for (unsigned int i = 0; i < fe.n_dofs_per_cell();
                                   ++i)
                                {
                                  const bool i_non_zero_i =
                                    support_on_face(i, face_n);
                                  const bool i_non_zero_e =
                                    support_on_face(i, neighbor_face_n);
                                  for (unsigned int j = 0;
                                       j < fe.n_dofs_per_cell();
                                       ++j)
                                    {
                                      const bool j_non_zero_i =
                                        support_on_face(j, face_n);
                                      const bool j_non_zero_e =
                                        support_on_face(j, neighbor_face_n);
                                      if (flux_dof_mask(i, j) == always)
                                        {
                                          cell_entries.emplace_back(
                                            dofs_on_this_cell[i],
                                            dofs_on_other_cell[j]);
                                          cell_entries.emplace_back(
                                            dofs_on_other_cell[i],
                                            dofs_on_this_cell[j]);
                                          cell_entries.emplace_back(
                                            dofs_on_this_cell[i],
                                            dofs_on_this_cell[j]);
                                          cell_entries.emplace_back(
                                            dofs_on_other_cell[i],
                                            dofs_on_other_cell[j]);
                                        }
                                      if (flux_dof_mask(i, j) == nonzero)
                                        {
                                          if (i_non_zero_i && j_non_zero_e)
                                            cell_entries.emplace_back(
                                              dofs_on_this_cell[i],
                                              dofs_on_other_cell[j]);
                                          if (i_non_zero_e && j_non_zero_i)
                                            cell_entries.emplace_back(
                                              dofs_on_other_cell[i],
                                              dofs_on_this_cell[j]);
                                          if (i_non_zero_i && j_non_zero_i)
                                            cell_entries.emplace_back(
                                              dofs_on_this_cell[i],
                                              dofs_on_this_cell[j]);
                                          if (i_non_zero_e && j_non_zero_e)
                                            cell_entries.emplace_back(
                                              dofs_on_other_cell[i],
                                              dofs_on_other_cell[j]);
                                        }

                                      if (flux_dof_mask(j, i) == always)
                                        {
                                          cell_entries.emplace_back(
                                            dofs_on_this_cell[j],
                                            dofs_on_other_cell[i]);
                                          cell_entries.emplace_back(
                                            dofs_on_other_cell[j],
                                            dofs_on_this_cell[i]);
                                          cell_entries.emplace_back(
                                            dofs_on_this_cell[j],
                                            dofs_on_this_cell[i]);
                                          cell_entries.emplace_back(
                                            dofs_on_other_cell[j],
                                            dofs_on_other_cell[i]);
                                        }
                                      if (flux_dof_mask(j, i) == nonzero)
                                        {
                                          if (j_non_zero_i && i_non_zero_e)
                                            cell_entries.emplace_back(
                                              dofs_on_this_cell[j],
                                              dofs_on_other_cell[i]);
                                          if (j_non_zero_e && i_non_zero_i)
                                            cell_entries.emplace_back(
                                              dofs_on_other_cell[j],
                                              dofs_on_this_cell[i]);
                                          if (j_non_zero_i && i_non_zero_i)
                                            cell_entries.emplace_back(
                                              dofs_on_this_cell[j],
                                              dofs_on_this_cell[i]);
                                          if (j_non_zero_e && i_non_zero_e)
                                            cell_entries.emplace_back(
                                              dofs_on_other_cell[j],
                                              dofs_on_other_cell[i]);
                                        }
                                    }
                                }
                              sparsity.add_entries(
                                make_array_view(cell_entries));
                              cell_entries.clear();
                            }
                        }
                    }
                }
          }
        else
          {
            // while the implementation above is quite optimized and caches a
            // lot of data (see e.g. the int/flux_dof_mask tables), this is no
            // longer practical for the hp-version since we would have to have
            // it for all combinations of elements in the hp::FECollection.
            // consequently, the implementation here is simpler and probably
            // less efficient but at least readable...

            const dealii::hp::FECollection<dim, spacedim> &fe =
              dof.get_fe_collection();

            std::vector<types::global_dof_index> dofs_on_this_cell(
              dof.get_fe_collection().max_dofs_per_cell());
            std::vector<types::global_dof_index> dofs_on_other_cell(
              dof.get_fe_collection().max_dofs_per_cell());

            const unsigned int n_components = fe.n_components();
            AssertDimension(int_mask.size(0), n_components);
            AssertDimension(int_mask.size(1), n_components);
            AssertDimension(flux_mask.size(0), n_components);
            AssertDimension(flux_mask.size(1), n_components);

            // note that we also need to set the respective entries if flux_mask
            // says so. this is necessary since we need to consider all degrees
            // of freedom on a cell for interior faces.
            Table<2, Coupling> int_and_flux_mask(n_components, n_components);
            for (unsigned int c1 = 0; c1 < n_components; ++c1)
              for (unsigned int c2 = 0; c2 < n_components; ++c2)
                if (int_mask(c1, c2) != none || flux_mask(c1, c2) != none)
                  int_and_flux_mask(c1, c2) = always;

            std::vector<Table<2, Coupling>> int_and_flux_dof_mask =
              dof_couplings_from_component_couplings(fe, int_and_flux_mask);

            // Convert int_and_flux_dof_mask to bool_int_and_flux_dof_mask so we
            // can pass it to constraints.add_entries_local_to_global()
            std::vector<Table<2, bool>> bool_int_and_flux_dof_mask(fe.size());
            for (unsigned int f = 0; f < fe.size(); ++f)
              {
                bool_int_and_flux_dof_mask[f].reinit(
                  TableIndices<2>(fe[f].n_dofs_per_cell(),
                                  fe[f].n_dofs_per_cell()));
                bool_int_and_flux_dof_mask[f].fill(false);
                for (unsigned int i = 0; i < fe[f].n_dofs_per_cell(); ++i)
                  for (unsigned int j = 0; j < fe[f].n_dofs_per_cell(); ++j)
                    if (int_and_flux_dof_mask[f](i, j) != none)
                      bool_int_and_flux_dof_mask[f](i, j) = true;
              }


            for (const auto &cell : dof.active_cell_iterators())
              if (((subdomain_id == numbers::invalid_subdomain_id) ||
                   (subdomain_id == cell->subdomain_id())) &&
                  cell->is_locally_owned())
                {
                  dofs_on_this_cell.resize(cell->get_fe().n_dofs_per_cell());
                  cell->get_dof_indices(dofs_on_this_cell);

                  // make sparsity pattern for this cell also taking into
                  // account the couplings due to face contributions on the same
                  // cell
                  constraints.add_entries_local_to_global(
                    dofs_on_this_cell,
                    sparsity,
                    keep_constrained_dofs,
                    bool_int_and_flux_dof_mask[cell->active_fe_index()]);

                  // Loop over interior faces
                  for (const unsigned int face : cell->face_indices())
                    {
                      const typename DoFHandler<dim, spacedim>::face_iterator
                        cell_face = cell->face(face);

                      const bool periodic_neighbor =
                        cell->has_periodic_neighbor(face);

                      if ((!cell->at_boundary(face)) || periodic_neighbor)
                        {
                          typename DoFHandler<dim,
                                              spacedim>::level_cell_iterator
                            neighbor =
                              cell->neighbor_or_periodic_neighbor(face);

                          // Like the non-hp-case: If the cells are on the same
                          // level (and both are active, locally-owned cells)
                          // then only add to the sparsity pattern if the
                          // current cell is 'greater' in the total ordering.
                          if (neighbor->level() == cell->level() &&
                              neighbor->index() > cell->index() &&
                              neighbor->is_active() &&
                              neighbor->is_locally_owned())
                            continue;
                          // Again, like the non-hp-case: If we are more refined
                          // then the neighbor, then we will automatically find
                          // the active neighbor cell when we call 'neighbor
                          // (face)' above. The opposite is not true; if the
                          // neighbor is more refined then the call 'neighbor
                          // (face)' will *not* return an active cell. Hence,
                          // only add things to the sparsity pattern if (when
                          // the levels are different) the neighbor is coarser
                          // than the current cell.
                          //
                          // Like above, do not use this optimization if the
                          // neighbor is not locally owned.
                          if (neighbor->level() != cell->level() &&
                              ((!periodic_neighbor &&
                                !cell->neighbor_is_coarser(face)) ||
                               (periodic_neighbor &&
                                !cell->periodic_neighbor_is_coarser(face))) &&
                              neighbor->is_locally_owned())
                            continue; // (the neighbor is finer)


                          if (!face_has_flux_coupling(cell, face))
                            continue;

                          // In 1d, go straight to the cell behind this
                          // particular cell's most terminal cell. This makes us
                          // skip the if (neighbor->has_children()) section
                          // below. We need to do this since we otherwise
                          // iterate over the children of the face, which are
                          // always 0 in 1d.
                          if (dim == 1)
                            while (neighbor->has_children())
                              neighbor = neighbor->child(face == 0 ? 1 : 0);

                          if (neighbor->has_children())
                            {
                              for (unsigned int sub_nr = 0;
                                   sub_nr != cell_face->n_children();
                                   ++sub_nr)
                                {
                                  const typename DoFHandler<dim, spacedim>::
                                    level_cell_iterator sub_neighbor =
                                      periodic_neighbor ?
                                        cell
                                          ->periodic_neighbor_child_on_subface(
                                            face, sub_nr) :
                                        cell->neighbor_child_on_subface(face,
                                                                        sub_nr);

                                  dofs_on_other_cell.resize(
                                    sub_neighbor->get_fe().n_dofs_per_cell());
                                  sub_neighbor->get_dof_indices(
                                    dofs_on_other_cell);
                                  for (unsigned int i = 0;
                                       i < cell->get_fe().n_dofs_per_cell();
                                       ++i)
                                    {
                                      const unsigned int ii =
                                        (cell->get_fe().is_primitive(i) ?
                                           cell->get_fe()
                                             .system_to_component_index(i)
                                             .first :
                                           cell->get_fe()
                                             .get_nonzero_components(i)
                                             .first_selected_component());

                                      Assert(ii < cell->get_fe().n_components(),
                                             ExcInternalError());

                                      for (unsigned int j = 0;
                                           j < sub_neighbor->get_fe()
                                                 .n_dofs_per_cell();
                                           ++j)
                                        {
                                          const unsigned int jj =
                                            (sub_neighbor->get_fe()
                                                 .is_primitive(j) ?
                                               sub_neighbor->get_fe()
                                                 .system_to_component_index(j)
                                                 .first :
                                               sub_neighbor->get_fe()
                                                 .get_nonzero_components(j)
                                                 .first_selected_component());

                                          Assert(jj < sub_neighbor->get_fe()
                                                        .n_components(),
                                                 ExcInternalError());

                                          if ((flux_mask(ii, jj) == always) ||
                                              (flux_mask(ii, jj) == nonzero))
                                            {
                                              cell_entries.emplace_back(
                                                dofs_on_this_cell[i],
                                                dofs_on_other_cell[j]);
                                            }

                                          if ((flux_mask(jj, ii) == always) ||
                                              (flux_mask(jj, ii) == nonzero))
                                            {
                                              cell_entries.emplace_back(
                                                dofs_on_other_cell[j],
                                                dofs_on_this_cell[i]);
                                            }
                                        }
                                    }
                                }
                            }
                          else
                            {
                              dofs_on_other_cell.resize(
                                neighbor->get_fe().n_dofs_per_cell());
                              neighbor->get_dof_indices(dofs_on_other_cell);
                              for (unsigned int i = 0;
                                   i < cell->get_fe().n_dofs_per_cell();
                                   ++i)
                                {
                                  const unsigned int ii =
                                    (cell->get_fe().is_primitive(i) ?
                                       cell->get_fe()
                                         .system_to_component_index(i)
                                         .first :
                                       cell->get_fe()
                                         .get_nonzero_components(i)
                                         .first_selected_component());

                                  Assert(ii < cell->get_fe().n_components(),
                                         ExcInternalError());

                                  for (unsigned int j = 0;
                                       j < neighbor->get_fe().n_dofs_per_cell();
                                       ++j)
                                    {
                                      const unsigned int jj =
                                        (neighbor->get_fe().is_primitive(j) ?
                                           neighbor->get_fe()
                                             .system_to_component_index(j)
                                             .first :
                                           neighbor->get_fe()
                                             .get_nonzero_components(j)
                                             .first_selected_component());

                                      Assert(
                                        jj < neighbor->get_fe().n_components(),
                                        ExcInternalError());

                                      if ((flux_mask(ii, jj) == always) ||
                                          (flux_mask(ii, jj) == nonzero))
                                        {
                                          cell_entries.emplace_back(
                                            dofs_on_this_cell[i],
                                            dofs_on_other_cell[j]);
                                        }

                                      if ((flux_mask(jj, ii) == always) ||
                                          (flux_mask(jj, ii) == nonzero))
                                        {
                                          cell_entries.emplace_back(
                                            dofs_on_other_cell[j],
                                            dofs_on_this_cell[i]);
                                        }
                                    }
                                }
                            }
                        }
                    }
                  sparsity.add_entries(make_array_view(cell_entries));
                  cell_entries.clear();
                }
          }
      }
    } // namespace

  } // namespace internal



  template <int dim, int spacedim>
  void
  make_flux_sparsity_pattern(const DoFHandler<dim, spacedim> &dof,
                             SparsityPatternBase &            sparsity,
                             const Table<2, Coupling> &       int_mask,
                             const Table<2, Coupling> &       flux_mask,
                             const types::subdomain_id        subdomain_id)
  {
    AffineConstraints<double> dummy;

    const bool keep_constrained_dofs = true;

    make_flux_sparsity_pattern(dof,
                               sparsity,
                               dummy,
                               keep_constrained_dofs,
                               int_mask,
                               flux_mask,
                               subdomain_id,
                               internal::always_couple_on_faces<dim, spacedim>);
  }



  template <int dim, int spacedim, typename number>
  void
  make_flux_sparsity_pattern(
    const DoFHandler<dim, spacedim> &dof,
    SparsityPatternBase &            sparsity,
    const AffineConstraints<number> &constraints,
    const bool                       keep_constrained_dofs,
    const Table<2, Coupling> &       int_mask,
    const Table<2, Coupling> &       flux_mask,
    const types::subdomain_id        subdomain_id,
    const std::function<
      bool(const typename DoFHandler<dim, spacedim>::active_cell_iterator &,
           const unsigned int)> &face_has_flux_coupling)
  {
    // do the error checking and frame code here, and then pass on to more
    // specialized functions in the internal namespace
    const types::global_dof_index n_dofs = dof.n_dofs();
    (void)n_dofs;
    const unsigned int n_comp = dof.get_fe(0).n_components();
    (void)n_comp;

    Assert(sparsity.n_rows() == n_dofs,
           ExcDimensionMismatch(sparsity.n_rows(), n_dofs));
    Assert(sparsity.n_cols() == n_dofs,
           ExcDimensionMismatch(sparsity.n_cols(), n_dofs));
    Assert(int_mask.n_rows() == n_comp,
           ExcDimensionMismatch(int_mask.n_rows(), n_comp));
    Assert(int_mask.n_cols() == n_comp,
           ExcDimensionMismatch(int_mask.n_cols(), n_comp));
    Assert(flux_mask.n_rows() == n_comp,
           ExcDimensionMismatch(flux_mask.n_rows(), n_comp));
    Assert(flux_mask.n_cols() == n_comp,
           ExcDimensionMismatch(flux_mask.n_cols(), n_comp));

    // If we have a distributed Triangulation only allow locally_owned
    // subdomain. Not setting a subdomain is also okay, because we skip
    // ghost cells in the loop below.
    if (const auto *triangulation = dynamic_cast<
          const parallel::DistributedTriangulationBase<dim, spacedim> *>(
          &dof.get_triangulation()))
      {
        Assert((subdomain_id == numbers::invalid_subdomain_id) ||
                 (subdomain_id == triangulation->locally_owned_subdomain()),
               ExcMessage(
                 "For distributed Triangulation objects and associated "
                 "DoFHandler objects, asking for any subdomain other than the "
                 "locally owned one does not make sense."));
      }

    Assert(
      face_has_flux_coupling,
      ExcMessage(
        "The function which specifies if a flux coupling occurs over a given "
        "face is empty."));

    internal::make_flux_sparsity_pattern(dof,
                                         sparsity,
                                         constraints,
                                         keep_constrained_dofs,
                                         int_mask,
                                         flux_mask,
                                         subdomain_id,
                                         face_has_flux_coupling);
  }

} // end of namespace DoFTools


// --------------------------------------------------- explicit instantiations

#include "dof_tools_sparsity.inst"



DEAL_II_NAMESPACE_CLOSE<|MERGE_RESOLUTION|>--- conflicted
+++ resolved
@@ -1,10 +1,6 @@
 // ---------------------------------------------------------------------
 //
-<<<<<<< HEAD
 // Copyright (C) 1999 - 2023 by the deal.II authors
-=======
-// Copyright (C) 1999 - 2022 by the deal.II authors
->>>>>>> 460c7519
 //
 // This file is part of the deal.II library.
 //
@@ -513,33 +509,24 @@
                                            cell->active_fe_index());
 
             // make sparsity pattern for this cell
-<<<<<<< HEAD
             /*
-             * This loop has been edited to check for unconstrained boundary
+             * These loops have been edited to check for unconstrained boundary
              * dof indices, which the implementation of Hermite elements uses
              * to denote degrees of freedom assigned on the boundary that should
              * be ignored by the implementation of a boundary constraint.
              */
-            for (unsigned int i = 0; i < dofs_per_face; ++i)
-              for (unsigned int j = 0; j < dofs_per_face; ++j)
-                if (dof_to_boundary_mapping[dofs_on_this_face[i]] !=
-                      numbers::unconstrained_boundary_dof_index &&
-                    dof_to_boundary_mapping[dofs_on_this_face[j]] !=
-                      numbers::unconstrained_boundary_dof_index)
-                  sparsity.add(dof_to_boundary_mapping[dofs_on_this_face[i]],
-                               dof_to_boundary_mapping[dofs_on_this_face[j]]);
-=======
             cols.clear();
             for (const auto &dof : dofs_on_this_face)
-              cols.push_back(dof_to_boundary_mapping[dof]);
+              if (dof_to_boundary_mapping[dof] != numbers::unconstrained_boundary_dof_index)
+                cols.push_back(dof_to_boundary_mapping[dof]);
 
             // Like the other one: sort once.
             std::sort(cols.begin(), cols.end());
             for (const auto &dof : dofs_on_this_face)
-              sparsity.add_row_entries(dof_to_boundary_mapping[dof],
-                                       make_array_view(cols),
-                                       true);
->>>>>>> 460c7519
+              if (dof_to_boundary_mapping[dof] != numbers::unconstrained_boundary_dof_index)
+                sparsity.add_row_entries(dof_to_boundary_mapping[dof],
+                                         make_array_view(cols),
+                                         true);
           }
   }
 
