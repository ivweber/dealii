--- conflicted
+++ resolved
@@ -495,14 +495,6 @@
                                            cell->active_fe_index());
 
             // make sparsity pattern for this cell
-<<<<<<< HEAD
-            for (unsigned int i = 0; i < dofs_per_face; ++i)
-              for (unsigned int j = 0; j < dofs_per_face; ++j)
-                  if (dof_to_boundary_mapping[dofs_on_this_face[i]] != numbers::invalid_dof_index &&
-                      dof_to_boundary_mapping[dofs_on_this_face[j]] != numbers::invalid_dof_index)
-                sparsity.add(dof_to_boundary_mapping[dofs_on_this_face[i]],
-                             dof_to_boundary_mapping[dofs_on_this_face[j]]);
-=======
             cols.clear();
             for (const auto &dof : dofs_on_this_face)
               cols.push_back(dof_to_boundary_mapping[dof]);
@@ -513,7 +505,6 @@
               sparsity.add_row_entries(dof_to_boundary_mapping[dof],
                                        make_array_view(cols),
                                        true);
->>>>>>> 3e4283dc
           }
   }
 
