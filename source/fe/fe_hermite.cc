// ---------------------------------------------------------------------
//
// Copyright (C) 2021 - 2022 by the deal.II authors
//
// This file is part of the deal.II library.
//
// The deal.II library is free software; you can use it, redistribute
// it, and/or modify it under the terms of the GNU Lesser General
// Public License as published by the Free Software Foundation; either
// version 2.1 of the License, or (at your option) any later version.
// The full text of the license can be found in the file LICENSE.md at
// the top level directory of deal.II.
//
// ---------------------------------------------------------------------

#include <deal.II/base/quadrature.h>
#include <deal.II/base/quadrature_lib.h>
#include <deal.II/base/table.h>
#include <deal.II/base/template_constraints.h>

#include <deal.II/dofs/dof_tools.h>

#include <deal.II/fe/fe_dgq.h>
#include <deal.II/fe/fe_face.h>
#include <deal.II/fe/fe_hermite.h>
#include <deal.II/fe/fe_nothing.h>
#include <deal.II/fe/fe_pyramid_p.h>
#include <deal.II/fe/fe_q.h>
#include <deal.II/fe/fe_simplex_p.h>
#include <deal.II/fe/fe_simplex_p_bubbles.h>
#include <deal.II/fe/fe_tools.h>
#include <deal.II/fe/fe_values.h>
#include <deal.II/fe/fe_wedge_p.h>
#include <deal.II/fe/mapping_cartesian.h>

#include <deal.II/lac/dynamic_sparsity_pattern.h>
#include <deal.II/lac/precondition.h>
#include <deal.II/lac/solver_cg.h>
#include <deal.II/lac/solver_control.h>
#include <deal.II/lac/sparse_direct.h>
#include <deal.II/lac/sparse_matrix.h>
#include <deal.II/lac/sparsity_pattern.h>
#include <deal.II/lac/sparsity_tools.h>
#include <deal.II/lac/vector.h>

#include <deal.II/numerics/matrix_tools.h>

#include <algorithm>
#include <cmath>
#include <iostream>
#include <iterator>
#include <memory>
#include <sstream>

DEAL_II_NAMESPACE_OPEN



namespace internal
{
  inline std::vector<unsigned int>
  get_hermite_dpo_vector(const unsigned int dim, const unsigned int regularity)
  {
    std::vector<unsigned int> result(dim + 1, 0);
    result[0] = Utilities::pow(regularity + 1, dim);

    return result;
  }



  /*
   * Renumbering function. Function needs different levels of for loop nesting
   * for different values of dim, so different definitions are used for
   * simplicity.
   */
  template <int dim>
  void
  hermite_hierarchic_to_lexicographic_numbering(const unsigned int regularity,
                                                std::vector<unsigned int> &h2l);



  template <>
  void
  hermite_hierarchic_to_lexicographic_numbering<1>(
    const unsigned int         regularity,
    std::vector<unsigned int> &h2l)
  {
    const unsigned int node_dofs_1d = regularity + 1;

    AssertDimension(h2l.size(), 2 * node_dofs_1d);

    // Assign DOFs at vertices
    for (unsigned int di = 0; di < 2; ++di)
      for (unsigned int i = 0; i < node_dofs_1d; ++i)
        h2l[i + di * node_dofs_1d] = i + di * node_dofs_1d;
  }



  template <>
  void
  hermite_hierarchic_to_lexicographic_numbering<2>(
    const unsigned int         regularity,
    std::vector<unsigned int> &h2l)
  {
    const unsigned int node_dofs_1d = regularity + 1;
    const unsigned int dim_dofs_1d  = 2 * node_dofs_1d;
    unsigned int       offset       = 0;

    AssertDimension(h2l.size(), dim_dofs_1d * dim_dofs_1d);

    // Assign DOFs at vertices
    for (unsigned int di = 0; di < 2; ++di)
      for (unsigned int dj = 0; dj < 2; ++dj)
        {
          for (unsigned int i = 0; i < node_dofs_1d; ++i)
            for (unsigned int j = 0; j < node_dofs_1d; ++j)
              h2l[j + i * node_dofs_1d + offset] =
                j + i * dim_dofs_1d + (dj + di * dim_dofs_1d) * node_dofs_1d;

          offset += node_dofs_1d * node_dofs_1d;
        }
  }



  template <>
  void
  hermite_hierarchic_to_lexicographic_numbering<3>(
    const unsigned int         regularity,
    std::vector<unsigned int> &h2l)
  {
    const unsigned int node_dofs_1d = regularity + 1;
    const unsigned int node_dofs_2d = node_dofs_1d * node_dofs_1d;

    const unsigned int dim_dofs_1d = 2 * node_dofs_1d;
    const unsigned int dim_dofs_2d = dim_dofs_1d * dim_dofs_1d;

    unsigned int offset = 0;

    AssertDimension(h2l.size(), dim_dofs_2d * dim_dofs_1d);

    // Assign DOFs at nodes
    for (unsigned int di = 0; di < 2; ++di)
      for (unsigned int dj = 0; dj < 2; ++dj)
        for (unsigned int dk = 0; dk < 2; ++dk)
          {
            for (unsigned int i = 0; i < node_dofs_1d; ++i)
              for (unsigned int j = 0; j < node_dofs_1d; ++j)
                for (unsigned int k = 0; k < node_dofs_1d; ++k)
                  h2l[k + j * node_dofs_1d + i * node_dofs_2d + offset] =
                    k + j * dim_dofs_1d + i * dim_dofs_2d +
                    node_dofs_1d * (dk + dj * dim_dofs_1d + di * dim_dofs_2d);

            offset += node_dofs_1d * node_dofs_2d;
          }
  }



  template <int dim>
  inline std::vector<unsigned int>
  hermite_hierarchic_to_lexicographic_numbering(const unsigned int regularity)
  {
    const std::vector<unsigned int> dpo =
      get_hermite_dpo_vector(dim, regularity);
    const dealii::FiniteElementData<dim> face_data(dpo, 1, 2 * regularity + 1);
    std::vector<unsigned int>            renumbering(face_data.dofs_per_cell);

    hermite_hierarchic_to_lexicographic_numbering<dim>(regularity, renumbering);

    return renumbering;
  }



  template <int dim>
  std::vector<unsigned int>
  hermite_lexicographic_to_hierarchic_numbering(const unsigned int regularity)
  {
    return Utilities::invert_permutation(
      hermite_hierarchic_to_lexicographic_numbering<dim>(regularity));
  }



  template <int dim>
  inline std::vector<unsigned int>
  hermite_face_lexicographic_to_hierarchic_numbering(
    const unsigned int regularity)
  {
    return (dim > 1) ? hermite_lexicographic_to_hierarchic_numbering<dim - 1>(
                         regularity) :
                       std::vector<unsigned int>();
  }



  template <int dim>
  TensorProductPolynomials<dim>
  get_hermite_polynomials(const unsigned int regularity)
  {
    TensorProductPolynomials<dim> polynomial_basis(
      Polynomials::PolynomialsHermite::generate_complete_basis(regularity));

    std::vector<unsigned int> renumber =
      internal::hermite_hierarchic_to_lexicographic_numbering<dim>(regularity);
    polynomial_basis.set_numbering(renumber);

    return polynomial_basis;
  }



  static inline unsigned int
  binomial(const unsigned int n, const unsigned int i)
  {
    unsigned int C = 1, k = 1;

    for (unsigned int j = n; j > i; --j)
      {
        C *= j;
        C /= k++;
      }

    return C;
  }



  /**
   * The @p Rescaler class implements the re-scaling of individual shape
   * functions required by Hermite bases on non-uniform meshes. The three
   * cases for different element dimensions are all defined separately
   * due to the requirement for different levels of nesting of for loops.
   */
  template <int xdim, int xspacedim = xdim, typename xNumber = double>
  class Rescaler
  {
  public:
    void
    rescale_fe_hermite_values(
      const FE_Hermite<xdim, xspacedim> &                        fe_herm,
      const typename Mapping<xdim, xspacedim>::InternalDataBase &mapping_data,
      Table<2, xNumber> &                                        value_list);



    template <int spacedim, typename Number>
    void
    rescale_fe_hermite_values(
      Rescaler<1, spacedim, Number> & /*rescaler*/,
      const FE_Hermite<1, spacedim> &                        fe_herm,
      const typename Mapping<1, spacedim>::InternalDataBase &mapping_data,
      Table<2, Number> &                                     value_list)
    {
      unsigned int n_q_points;
      double       cell_extent = 1.0;

      // Check mapping_data is associated with a compatible mapping class
      if (dynamic_cast<const typename MappingCartesian<1>::InternalData *>(
            &mapping_data) != nullptr)
        {
          const typename MappingCartesian<1>::InternalData *data =
            dynamic_cast<const typename MappingCartesian<1>::InternalData *>(
              &mapping_data);
          n_q_points  = data->quadrature_points.size();
          cell_extent = data->cell_extents[0];
        }
      else
        Assert(false, ExcInternalError());

      const unsigned int regularity      = fe_herm.get_regularity();
      const unsigned int n_dofs_per_cell = fe_herm.n_dofs_per_cell();
      const unsigned int n_q_points_out  = value_list.size(1);
      (void)n_dofs_per_cell;

      AssertDimension(value_list.size(0), n_dofs_per_cell);
      AssertDimension(n_dofs_per_cell, 2 * regularity + 2);
      AssertIndexRange(n_q_points_out, n_q_points + 1);
      (void)n_q_points;

      std::vector<unsigned int> l2h =
        hermite_lexicographic_to_hierarchic_numbering<1>(regularity);

      for (unsigned int q = 0; q < n_q_points_out; ++q)
        {
          double factor_1 = 1.0;

          for (unsigned int d1 = 0, d2 = regularity + 1; d2 < n_dofs_per_cell;
               ++d1, ++d2)
            {
              /*
               * d1 is used to count over indices on the left and d2 counts
               * over indices on the right. These variables are used
               * to avoid the need to loop over vertices.
               */
              value_list(l2h[d1], q) *= factor_1;
              value_list(l2h[d2], q) *= factor_1;

              factor_1 *= cell_extent;
            }
        }
    }



    template <int spacedim, typename Number>
    void
    rescale_fe_hermite_values(
      Rescaler<2, spacedim, Number> & /*rescaler*/,
      const FE_Hermite<2, spacedim> &                        fe_herm,
      const typename Mapping<2, spacedim>::InternalDataBase &mapping_data,
      Table<2, Number> &                                     value_list)
    {
      unsigned int n_q_points;
      Tensor<1, 2> cell_extents;

      // Check mapping_data is associated with a compatible mapping class
      if (dynamic_cast<const typename MappingCartesian<2>::InternalData *>(
            &mapping_data) != nullptr)
        {
          const typename MappingCartesian<2>::InternalData *data =
            dynamic_cast<const typename MappingCartesian<2>::InternalData *>(
              &mapping_data);
          n_q_points   = data->quadrature_points.size();
          cell_extents = data->cell_extents;
        }
      else
        Assert(false, ExcInternalError());

      const unsigned int regularity      = fe_herm.get_regularity();
      const unsigned int n_dofs_per_cell = fe_herm.n_dofs_per_cell();
      const unsigned int n_dofs_per_dim  = 2 * regularity + 2;
      const unsigned int n_q_points_out  = value_list.size(1);
      (void)n_dofs_per_cell;

      AssertDimension(value_list.size(0), n_dofs_per_cell);
      AssertDimension(n_dofs_per_dim * n_dofs_per_dim, n_dofs_per_cell);
      AssertIndexRange(n_q_points_out, n_q_points + 1);
      (void)n_q_points;

      std::vector<unsigned int> l2h =
        hermite_lexicographic_to_hierarchic_numbering<2>(regularity);

      AssertDimension(l2h.size(), n_dofs_per_cell);

      for (unsigned int q = 0; q < n_q_points_out; ++q)
        {
          double factor_2 = 1.0;

          for (unsigned int d3 = 0, d4 = regularity + 1; d4 < n_dofs_per_dim;
               ++d3, ++d4)
            {
              double factor_1 = factor_2;

              for (unsigned int d1 = 0, d2 = regularity + 1;
                   d2 < n_dofs_per_dim;
                   ++d1, ++d2)
                {
                  /*
                   * d1 and d2 represent "left" and "right" in the
                   * x-direction, d3 and d4 represent "bottom" and "top"
                   * in the y-direction. As before, this is to avoid looping
                   * over vertices.
                   */
                  value_list(l2h[d1 + d3 * n_dofs_per_dim], q) *= factor_1;
                  value_list(l2h[d2 + d3 * n_dofs_per_dim], q) *= factor_1;
                  value_list(l2h[d1 + d4 * n_dofs_per_dim], q) *= factor_1;
                  value_list(l2h[d2 + d4 * n_dofs_per_dim], q) *= factor_1;

                  factor_1 *= cell_extents[0];
                }

              factor_2 *= cell_extents[1];
            }
        }
    }



    template <int spacedim, typename Number>
    void
    rescale_fe_hermite_values(
      Rescaler<3, spacedim, Number> & /*rescaler*/,
      const FE_Hermite<3, spacedim> &                        fe_herm,
      const typename Mapping<3, spacedim>::InternalDataBase &mapping_data,
      Table<2, Number> &                                     value_list)
    {
      unsigned int n_q_points;
      Tensor<1, 3> cell_extents;

      // Check mapping_data is associated with a compatible mapping class
      if (dynamic_cast<const typename MappingCartesian<3>::InternalData *>(
            &mapping_data) != nullptr)
        {
          const typename MappingCartesian<3>::InternalData *data =
            dynamic_cast<const typename MappingCartesian<3>::InternalData *>(
              &mapping_data);
          n_q_points   = data->quadrature_points.size();
          cell_extents = data->cell_extents;
        }
      else
        Assert(false, ExcInternalError());

      const unsigned int regularity      = fe_herm.get_regularity();
      const unsigned int n_dofs_per_cell = fe_herm.n_dofs_per_cell();
      const unsigned int n_dofs_per_dim  = 2 * regularity + 2;
      const unsigned int n_dofs_per_quad = n_dofs_per_dim * n_dofs_per_dim;
      const unsigned int n_q_points_out  = value_list.size(1);
      (void)n_dofs_per_cell;

      AssertDimension(value_list.size(0), n_dofs_per_cell);
      AssertDimension(Utilities::pow(n_dofs_per_dim, 3), n_dofs_per_cell);
      AssertIndexRange(n_q_points_out, n_q_points + 1);
      (void)n_q_points;

      std::vector<unsigned int> l2h =
        hermite_lexicographic_to_hierarchic_numbering<3>(regularity);

      for (unsigned int q = 0; q < n_q_points_out; ++q)
        {
          double factor_3 = 1.0;

          for (unsigned int d5 = 0, d6 = regularity + 1; d6 < n_dofs_per_dim;
               ++d5, ++d6)
            {
              double factor_2 = factor_3;

              for (unsigned int d3 = 0, d4 = regularity + 1;
                   d4 < n_dofs_per_dim;
                   ++d3, ++d4)
                {
                  double factor_1 = factor_2;

                  for (unsigned int d1 = 0, d2 = regularity + 1;
                       d2 < n_dofs_per_dim;
                       ++d1, ++d2)
                    {
                      /*
                       * d1, d2: "left" and "right" (x-direction)
                       * d3, d4: "bottom" and "top" (y-direction)
                       * d5, d6: "down" and "up"    (z-direction)
                       * This avoids looping over vertices
                       */
                      value_list(
                        l2h[d1 + d3 * n_dofs_per_dim + d5 * n_dofs_per_quad],
                        q) *= factor_1;
                      value_list(
                        l2h[d2 + d3 * n_dofs_per_dim + d5 * n_dofs_per_quad],
                        q) *= factor_1;
                      value_list(
                        l2h[d1 + d4 * n_dofs_per_dim + d5 * n_dofs_per_quad],
                        q) *= factor_1;
                      value_list(
                        l2h[d2 + d4 * n_dofs_per_dim + d5 * n_dofs_per_quad],
                        q) *= factor_1;
                      value_list(
                        l2h[d1 + d3 * n_dofs_per_dim + d6 * n_dofs_per_quad],
                        q) *= factor_1;
                      value_list(
                        l2h[d2 + d3 * n_dofs_per_dim + d6 * n_dofs_per_quad],
                        q) *= factor_1;
                      value_list(
                        l2h[d1 + d4 * n_dofs_per_dim + d6 * n_dofs_per_quad],
                        q) *= factor_1;
                      value_list(
                        l2h[d2 + d4 * n_dofs_per_dim + d6 * n_dofs_per_quad],
                        q) *= factor_1;

                      factor_1 *= cell_extents[0];
                    }

                  factor_2 *= cell_extents[1];
                }

              factor_3 *= cell_extents[2];
            }
        }
    }
  }; // class Rescaler
} // namespace internal



// Constructors
template <int dim, int spacedim>
FE_Hermite<dim, spacedim>::FE_Hermite(const unsigned int regularity)
  : FE_Poly<dim, spacedim>(
      internal::get_hermite_polynomials<dim>(regularity),
      FiniteElementData<dim>(internal::get_hermite_dpo_vector(dim, regularity),
                             1,
                             2 * regularity + 1,
                             (regularity > 0 ? FiniteElementData<dim>::H2 :

                                               FiniteElementData<dim>::H1)),
      std::vector<bool>(Utilities::pow(2 * (regularity + 1), dim), false),
      std::vector<ComponentMask>(Utilities::pow(2 * (regularity + 1), dim),
                                 std::vector<bool>(1, true)))
  , regularity(regularity)
{}



template <int dim, int spacedim>
std::string
FE_Hermite<dim, spacedim>::get_name() const
{
  std::ostringstream name_buffer;
  name_buffer << "FE_Hermite<" << dim << "," << spacedim << ">("
              << this->regularity << ")";
  return name_buffer.str();
}



template <int dim, int spacedim>
std::unique_ptr<FiniteElement<dim, spacedim>>
FE_Hermite<dim, spacedim>::clone() const
{
  return std::make_unique<FE_Hermite<dim, spacedim>>(*this);
}



template <int dim, int spacedim>
UpdateFlags
FE_Hermite<dim, spacedim>::requires_update_flags(const UpdateFlags flags) const
{
  UpdateFlags out = FE_Poly<dim, spacedim>::requires_update_flags(flags);
  if (flags & (update_values | update_gradients | update_hessians |
               update_3rd_derivatives))
    out |= update_rescale; // since we need to rescale values, gradients, ...
  return out;
}



/**
 * A large part of the following function is copied from FE_Q_Base, the main
 * difference is that some additional constraints are needed between two
 * Hermite finite elements
 */
template <int dim, int spacedim>
std::vector<std::pair<unsigned int, unsigned int>>
FE_Hermite<dim, spacedim>::hp_vertex_dof_identities(
  const FiniteElement<dim, spacedim> &fe_other) const
{
  /*if (const FE_Hermite<dim, spacedim> *fe_herm_other =
        dynamic_cast<FE_Hermite<dim, spacedim> *>(&fe_other))
    {
      // In this case there will be several DoFs that need to be matched between
      // the elements to ensure continuity. The number of DoFs to be matched is
      // dependent on the polynomial degree of the lower order element, and dim
      //
      // Note: is this using hierarchical or lexicographic numbering at the
  vertices? if (this->degree < fe_herm_other->degree)
        {
          std::vector<std::pair<unsigned int, unsigned int>> dof_matches;
          dof_matches.reserve(this->n_dofs_per_vertex());


        }
      else
        {

        }
    }
  else */
  if (dynamic_cast<const FE_Q_Base<dim, spacedim> *>(&fe_other) != nullptr)
    {
      // there should be exactly one single DoF of FE_Q_Base at a vertex, and it
      // should have an identical value to the first Hermite DoF
      return {{0U, 0U}};
    }
  else if (dynamic_cast<const FE_SimplexP<dim, spacedim> *>(&fe_other) !=
           nullptr)
    {
      // there should be exactly one single DoF of FE_Q_Base at a vertex, and it
      // should have an identical value to the first Hermite DoF
      return {{0U, 0U}};
    }
  else if (dynamic_cast<const FE_Nothing<dim> *>(&fe_other) != nullptr)
    {
      // the FE_Nothing has no degrees of freedom, so there are no
      // equivalencies to be recorded
      return {};
    }
  else if (fe_other.n_unique_faces() == 1 && fe_other.n_dofs_per_face(0) == 0)
    {
      // if the other element has no elements on faces at all,
      // then it would be impossible to enforce any kind of
      // continuity even if we knew exactly what kind of element
      // we have -- simply because the other element declares
      // that it is discontinuous because it has no DoFs on
      // its faces. in that case, just state that we have no
      // constraints to declare
      return {};
    }
  else
    {
      Assert(false, ExcNotImplemented());
      return {};
    }
}



template <int dim, int spacedim>
std::vector<std::pair<unsigned int, unsigned int>>
FE_Hermite<dim, spacedim>::hp_line_dof_identities(
  const FiniteElement<dim, spacedim> &fe_other) const
{
  if (dynamic_cast<const FE_Nothing<dim> *>(&fe_other) != nullptr)
    {
      // the FE_Nothing has no degrees of freedom, so there are no
      // equivalencies to be recorded
      return {};
    }
  else if (fe_other.n_unique_faces() == 1 && fe_other.n_dofs_per_face(0) == 0)
    {
      // if the other element has no elements on faces at all,
      // then it would be impossible to enforce any kind of
      // continuity even if we knew exactly what kind of element
      // we have -- simply because the other element declares
      // that it is discontinuous because it has no DoFs on
      // its faces. in that case, just state that we have no
      // constraints to declare
      return {};
    }
  else
    {
      Assert(false, ExcNotImplemented());
      return {};
    }
}



template <int dim, int spacedim>
std::vector<std::pair<unsigned int, unsigned int>>
FE_Hermite<dim, spacedim>::hp_quad_dof_identities(
  const FiniteElement<dim, spacedim> &fe_other,
  const unsigned int                  face_no) const
{
  if (dynamic_cast<const FE_Nothing<dim> *>(&fe_other) != nullptr)
    {
      // the FE_Nothing has no degrees of freedom, so there are no
      // equivalencies to be recorded
      return {};
    }
  else if (fe_other.n_unique_faces() == 1 && fe_other.n_dofs_per_face(0) == 0)
    {
      // if the other element has no elements on faces at all,
      // then it would be impossible to enforce any kind of
      // continuity even if we knew exactly what kind of element
      // we have -- simply because the other element declares
      // that it is discontinuous because it has no DoFs on
      // its faces. in that case, just state that we have no
      // constraints to declare
      return {};
    }
  else
    {
      Assert(false, ExcNotImplemented());
      return {};
    }
}



/*
 * The layout of this function is largely copied directly from FE_Q,
 * however FE_Hermite can behave significantly differently in terms
 * of domination due to how the function space is defined */
template <int dim, int spacedim>
FiniteElementDomination::Domination
FE_Hermite<dim, spacedim>::compare_for_domination(
  const FiniteElement<dim, spacedim> &fe_other,
  const unsigned int                  codim) const
{
  Assert(codim <= dim, ExcImpossibleInDim(dim));

  if (codim > 0)
    if (dynamic_cast<const FE_DGQ<dim, spacedim> *>(&fe_other) != nullptr)
      // there are no requirements between continuous and discontinuous elements
      return FiniteElementDomination::no_requirements;


  // vertex/line/face domination
  // (if fe_other is not derived from FE_DGQ)
  // & cell domination
  // ----------------------------------------
  if (const FE_Hermite<dim, spacedim> *fe_hermite_other =
        dynamic_cast<const FE_Hermite<dim, spacedim> *>(&fe_other))
    {
      if (this->degree < fe_hermite_other->degree)
        return FiniteElementDomination::this_element_dominates;
      else if (this->degree == fe_hermite_other->degree)
        return FiniteElementDomination::either_element_can_dominate;
      else
        return FiniteElementDomination::other_element_dominates;
    }
  if (const FE_Q<dim, spacedim> *fe_q_other =
        dynamic_cast<const FE_Q<dim, spacedim> *>(&fe_other))
    {
      if (fe_q_other->degree == 1)
        {
          if (this->degree == 1)
            return FiniteElementDomination::either_element_can_dominate;
          else
            return FiniteElementDomination::other_element_dominates;
        }
      else if (this->degree <= fe_q_other->degree)
        return FiniteElementDomination::this_element_dominates;
      else
        return FiniteElementDomination::neither_element_dominates;
    }
  else if (const FE_SimplexP<dim, spacedim> *fe_p_other =
             dynamic_cast<const FE_SimplexP<dim, spacedim> *>(&fe_other))
    {
      if (fe_p_other->degree == 1)
        {
          if (this->degree == 1)
            return FiniteElementDomination::either_element_can_dominate;
          else
            return FiniteElementDomination::other_element_dominates;
        }
      else if (this->degree <= fe_p_other->degree)
        return FiniteElementDomination::this_element_dominates;
      else
        return FiniteElementDomination::neither_element_dominates;
    }
  else if (const FE_WedgeP<dim, spacedim> *fe_wp_other =
             dynamic_cast<const FE_WedgeP<dim, spacedim> *>(&fe_other))
    {
      if (fe_wp_other->degree == 1)
        {
          if (this->degree == 1)
            return FiniteElementDomination::either_element_can_dominate;
          else
            return FiniteElementDomination::other_element_dominates;
        }
      else if (this->degree <= fe_wp_other->degree)
        return FiniteElementDomination::this_element_dominates;
      else
        return FiniteElementDomination::neither_element_dominates;
    }
  else if (const FE_PyramidP<dim, spacedim> *fe_pp_other =
             dynamic_cast<const FE_PyramidP<dim, spacedim> *>(&fe_other))
    {
      if (fe_pp_other->degree == 1)
        {
          if (this->degree == 1)
            return FiniteElementDomination::either_element_can_dominate;
          else
            return FiniteElementDomination::other_element_dominates;
        }
      else if (this->degree <= fe_pp_other->degree)
        return FiniteElementDomination::this_element_dominates;
      else
        return FiniteElementDomination::neither_element_dominates;
    }
  else if (const FE_Nothing<dim, spacedim> *fe_nothing =
             dynamic_cast<const FE_Nothing<dim, spacedim> *>(&fe_other))
    {
      if (fe_nothing->is_dominating())
        return FiniteElementDomination::other_element_dominates;
      else
        // the FE_Nothing has no degrees of freedom and it is typically used
        // in a context where we don't require any continuity along the
        // interface
        return FiniteElementDomination::no_requirements;
    }

  Assert(false, ExcNotImplemented());
  return FiniteElementDomination::neither_element_dominates;
}



template <int dim, int spacedim>
std::vector<unsigned int>
FE_Hermite<dim, spacedim>::get_lexicographic_to_hierarchic_numbering() const
{
  return internal::hermite_lexicographic_to_hierarchic_numbering<dim>(
    this->regularity);
}



template <int dim, int spacedim>
void
FE_Hermite<dim, spacedim>::fill_fe_values(
  const typename Triangulation<dim, spacedim>::cell_iterator &,
  const CellSimilarity::Similarity cell_similarity,
  const Quadrature<dim> & /*quadrature*/,
  const Mapping<dim, spacedim> &                           mapping,
  const typename Mapping<dim, spacedim>::InternalDataBase &mapping_internal,
  const dealii::internal::FEValuesImplementation::MappingRelatedData<dim,
                                                                     spacedim>
    & /*mapping_data*/,
  const typename FiniteElement<dim, spacedim>::InternalDataBase &fe_internal,
  dealii::internal::FEValuesImplementation::FiniteElementRelatedData<dim,
                                                                     spacedim>
    &output_data) const
{
  // Convert data object to internal data for this class.
  // Fails with an exception if that is not possible.
  Assert(
    (dynamic_cast<const typename FE_Hermite<dim, spacedim>::InternalData *>(
       &fe_internal) != nullptr),
    ExcInternalError());
  const typename FE_Hermite<dim, spacedim>::InternalData &fe_data =
    static_cast<const typename FE_Hermite<dim, spacedim>::InternalData &>(
      fe_internal);

<<<<<<< HEAD
<<<<<<< HEAD
=======
=======
>>>>>>> c8d07fe1
  Assert(dynamic_cast<const typename MappingCartesian<dim>::InternalData *>(
           &mapping_internal) != nullptr,
         ExcInternalError());

>>>>>>> c8d07fe1ec (Ran indent script on current files)
  const UpdateFlags flags(fe_data.update_each);

  // Transform values, gradients and higher derivatives. Values also need to
  // be rescaled according the the nodal derivative they correspond to.
  if ((flags & update_values) &&
      (cell_similarity != CellSimilarity::translation))
    {
      internal::Rescaler<dim, spacedim, double> shape_fix;
      for (unsigned int i = 0; i < output_data.shape_values.size(0); ++i)
        for (unsigned int q = 0; q < output_data.shape_values.size(1); ++q)
          output_data.shape_values(i, q) = fe_data.shape_values(i, q);
      shape_fix.rescale_fe_hermite_values(shape_fix,
                                          *this,
                                          mapping_internal,
                                          output_data.shape_values);
    }

  if ((flags & update_gradients) &&
      (cell_similarity != CellSimilarity::translation))
    {
      for (unsigned int k = 0; k < this->n_dofs_per_cell(); ++k)
        mapping.transform(make_array_view(fe_data.shape_gradients, k),
                          mapping_covariant,
                          mapping_internal,
                          make_array_view(output_data.shape_gradients, k));

      internal::Rescaler<dim, spacedim, Tensor<1, spacedim>> grad_fix;
      grad_fix.rescale_fe_hermite_values(grad_fix,
                                         *this,
                                         mapping_internal,
                                         output_data.shape_gradients);
    }

  if ((flags & update_hessians) &&
      (cell_similarity != CellSimilarity::translation))
    {
      for (unsigned int k = 0; k < this->n_dofs_per_cell(); ++k)
        mapping.transform(make_array_view(fe_data.shape_hessians, k),
                          mapping_covariant_gradient,
                          mapping_internal,
                          make_array_view(output_data.shape_hessians, k));

      internal::Rescaler<dim, spacedim, Tensor<2, spacedim>> hessian_fix;
      hessian_fix.rescale_fe_hermite_values(hessian_fix,
                                            *this,
                                            mapping_internal,
                                            output_data.shape_hessians);
    }

  if ((flags & update_3rd_derivatives) &&
      (cell_similarity != CellSimilarity::translation))
    {
      for (unsigned int k = 0; k < this->n_dofs_per_cell(); ++k)
        mapping.transform(make_array_view(fe_data.shape_3rd_derivatives, k),
                          mapping_covariant_hessian,
                          mapping_internal,
                          make_array_view(output_data.shape_3rd_derivatives,
                                          k));

      internal::Rescaler<dim, spacedim, Tensor<3, spacedim>> third_dev_fix;
      third_dev_fix.rescale_fe_hermite_values(
        third_dev_fix,
        *this,
        mapping_internal,
        output_data.shape_3rd_derivatives);
    }
}



template <int dim, int spacedim>
void
FE_Hermite<dim, spacedim>::fill_fe_face_values(
  const typename Triangulation<dim, spacedim>::cell_iterator &cell,
  const unsigned int                                          face_no,
  const hp::QCollection<dim - 1> &                            quadrature,
  const Mapping<dim, spacedim> &                              mapping,
  const typename Mapping<dim, spacedim>::InternalDataBase &   mapping_internal,
  const dealii::internal::FEValuesImplementation::MappingRelatedData<dim,
                                                                     spacedim>
    &,
  const typename FiniteElement<dim, spacedim>::InternalDataBase &fe_internal,
  dealii::internal::FEValuesImplementation::FiniteElementRelatedData<dim,
                                                                     spacedim>
    &output_data) const
{
  /*
   * Convert data object to internal data for this class. Fails with
   * an exception if that is not possible.
   */
  Assert(
    (dynamic_cast<const typename FE_Hermite<dim, spacedim>::InternalData *>(
       &fe_internal) != nullptr),
    ExcInternalError());
  const typename FE_Hermite<dim, spacedim>::InternalData &fe_data =
    static_cast<const typename FE_Hermite<dim, spacedim>::InternalData &>(
      fe_internal);

  Assert((dynamic_cast<
            const typename MappingCartesian<dim, spacedim>::InternalData *>(
            &mapping_internal) != nullptr),
         ExcInternalError());

  AssertDimension(quadrature.size(), 1U);

  /*
   * offset determines which data set to take (all data sets for all
   * faces are stored contiguously)
   */
  const typename QProjector<dim>::DataSetDescriptor offset =
    QProjector<dim>::DataSetDescriptor::face(face_no,
                                             cell->face_orientation(face_no),
                                             cell->face_flip(face_no),
                                             cell->face_rotation(face_no),
                                             quadrature[0].size());

  const UpdateFlags flags(fe_data.update_each);

  // Transform values, gradients and higher derivatives.
  if (flags & update_values)
    {
      for (unsigned int k = 0; k < this->dofs_per_cell; ++k)
        for (unsigned int i = 0; i < quadrature[0].size(); ++i)
          output_data.shape_values(k, i) = fe_data.shape_values[k][i + offset];

      internal::Rescaler<dim, spacedim, double> shape_face_fix;
      shape_face_fix.rescale_fe_hermite_values(shape_face_fix,
                                               *this,
                                               mapping_internal,
                                               output_data.shape_values);
    }

  if (flags & update_gradients)
    {
      for (unsigned int k = 0; k < this->dofs_per_cell; ++k)
        mapping.transform(make_array_view(fe_data.shape_gradients,
                                          k,
                                          offset,
                                          quadrature[0].size()),
                          mapping_covariant,
                          mapping_internal,
                          make_array_view(output_data.shape_gradients, k));

      internal::Rescaler<dim, spacedim, Tensor<1, spacedim>> grad_face_fix;
      grad_face_fix.rescale_fe_hermite_values(grad_face_fix,
                                              *this,
                                              mapping_internal,
                                              output_data.shape_gradients);
    }

  if (flags & update_hessians)
    {
      for (unsigned int k = 0; k < this->dofs_per_cell; ++k)
        mapping.transform(make_array_view(fe_data.shape_hessians,
                                          k,
                                          offset,
                                          quadrature[0].size()),
                          mapping_covariant_gradient,
                          mapping_internal,
                          make_array_view(output_data.shape_hessians, k));

      internal::Rescaler<dim, spacedim, Tensor<2, spacedim>> hessian_face_fix;
      hessian_face_fix.rescale_fe_hermite_values(hessian_face_fix,
                                                 *this,
                                                 mapping_internal,
                                                 output_data.shape_hessians);
    }

  if (flags & update_3rd_derivatives)
    {
      for (unsigned int k = 0; k < this->dofs_per_cell; ++k)
        mapping.transform(make_array_view(fe_data.shape_3rd_derivatives,
                                          k,
                                          offset,
                                          quadrature[0].size()),
                          mapping_covariant_hessian,
                          mapping_internal,
                          make_array_view(output_data.shape_3rd_derivatives,
                                          k));

      internal::Rescaler<dim, spacedim, Tensor<3, spacedim>> shape_3rd_face_fix;
      shape_3rd_face_fix.rescale_fe_hermite_values(
        shape_3rd_face_fix,
        *this,
        mapping_internal,
        output_data.shape_3rd_derivatives);
    }
}



// Explicit instantiations
#include "fe_hermite.inst"

DEAL_II_NAMESPACE_CLOSE<|MERGE_RESOLUTION|>--- conflicted
+++ resolved
@@ -817,16 +817,6 @@
     static_cast<const typename FE_Hermite<dim, spacedim>::InternalData &>(
       fe_internal);
 
-<<<<<<< HEAD
-<<<<<<< HEAD
-=======
-=======
->>>>>>> c8d07fe1
-  Assert(dynamic_cast<const typename MappingCartesian<dim>::InternalData *>(
-           &mapping_internal) != nullptr,
-         ExcInternalError());
-
->>>>>>> c8d07fe1ec (Ran indent script on current files)
   const UpdateFlags flags(fe_data.update_each);
 
   // Transform values, gradients and higher derivatives. Values also need to
