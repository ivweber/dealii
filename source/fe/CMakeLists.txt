## ---------------------------------------------------------------------
##
## Copyright (C) 2012 - 2023 by the deal.II authors
##
## This file is part of the deal.II library.
##
## The deal.II library is free software; you can use it, redistribute
## it, and/or modify it under the terms of the GNU Lesser General
## Public License as published by the Free Software Foundation; either
## version 2.1 of the License, or (at your option) any later version.
## The full text of the license can be found in the file LICENSE.md at
## the top level directory of deal.II.
##
## ---------------------------------------------------------------------

set(_unity_include_src
  block_mask.cc
  component_mask.cc
  fe_abf.cc
  fe_bernardi_raugel.cc
  fe_bdm.cc
  fe.cc
  fe_bernstein.cc
  fe_data.cc
  fe_dgp.cc
  fe_dgp_monomial.cc
  fe_dgp_nonparametric.cc
  fe_dgq.cc
  fe_dg_vector.cc
  fe_enriched.cc
  fe_face.cc
  fe_hermite.cc
<<<<<<< HEAD
  fe_hermite_customregularity.cc
=======
>>>>>>> 605a6268
  fe_nedelec.cc
  fe_nedelec_sz.cc
  fe_nothing.cc
  fe_poly.cc
  fe_poly_tensor.cc
  fe_pyramid_p.cc
  fe_p1nc.cc
  fe_q_base.cc
  fe_q.cc
  fe_q_bubbles.cc
  fe_q_dg0.cc
  fe_q_hierarchical.cc
  fe_q_iso_q1.cc
  fe_rannacher_turek.cc
  fe_raviart_thomas.cc
  fe_raviart_thomas_nodal.cc
  fe_rt_bubbles.cc
  fe_series.cc
  fe_series_fourier.cc
  fe_series_legendre.cc
  fe_system.cc
  fe_simplex_p.cc
  fe_simplex_p_bubbles.cc
  fe_trace.cc
  fe_values_extractors.cc
  fe_wedge_p.cc
  mapping_c1.cc
  mapping_cartesian.cc
  mapping.cc
  mapping_fe.cc
  mapping_hermite.cc
  mapping_q1.cc
  mapping_q.cc
  mapping_q_cache.cc
  mapping_manifold.cc
  mapping_related_data.cc
  )

set(_separate_src
  fe_values.cc
  fe_values_base.cc
  fe_values_views.cc
  fe_values_views_internal.cc
  mapping_fe_field.cc
  mapping_fe_field_inst2.cc
  fe_tools.cc
  fe_tools_interpolate.cc
  fe_tools_extrapolate.cc
  mapping_q1_eulerian.cc
  mapping_q_eulerian.cc
  )

# determined by profiling
set(_n_includes_per_unity_file 10)

setup_source_list("${_unity_include_src}"
  "${_separate_src}"
  ${_n_includes_per_unity_file}
  _src
  )

set(_inst
  fe_abf.inst.in
  fe_bdm.inst.in
  fe_bernstein.inst.in
  fe_dgp.inst.in
  fe_dgp_monomial.inst.in
  fe_dgp_nonparametric.inst.in
  fe_dgq.inst.in
  fe_dg_vector.inst.in
  fe_face.inst.in
  fe.inst.in
  fe_hermite.inst.in
<<<<<<< HEAD
  fe_hermite_customregularity.inst.in
=======
>>>>>>> 605a6268
  fe_nedelec.inst.in
  fe_nedelec_sz.inst.in
  fe_nothing.inst.in
  fe_poly.inst.in
  fe_poly_tensor.inst.in
  fe_pyramid_p.inst.in
  fe_q_base.inst.in
  fe_q_bubbles.inst.in
  fe_q_dg0.inst.in
  fe_q_hierarchical.inst.in
  fe_q.inst.in
  fe_q_iso_q1.inst.in
  fe_rannacher_turek.inst.in
  fe_raviart_thomas.inst.in
  fe_raviart_thomas_nodal.inst.in
  fe_rt_bubbles.inst.in
  fe_series_fourier.inst.in
  fe_series_legendre.inst.in
  fe_simplex_p.inst.in
  fe_simplex_p_bubbles.inst.in
  fe_system.inst.in
  fe_enriched.inst.in
  fe_tools.inst.in
  fe_tools_interpolate.inst.in
  fe_tools_extrapolate.inst.in
  fe_trace.inst.in
  fe_values_base.inst.in
  fe_values_views.inst.in
  fe_values_views_internal.inst.in
  fe_values.inst.in
  fe_wedge_p.inst.in
  mapping_c1.inst.in
  mapping_cartesian.inst.in
  mapping.inst.in
  mapping_fe.inst.in
  mapping_fe_field.inst.in
  mapping_hermite.inst.in
  mapping_q1_eulerian.inst.in
  mapping_q1.inst.in
  mapping_q_cache.inst.in
  mapping_q_eulerian.inst.in
  mapping_q.inst.in
  mapping_manifold.inst.in
  mapping_related_data.inst.in
  )

file(GLOB _header
  ${CMAKE_SOURCE_DIR}/include/deal.II/fe/*.h
  )

define_object_library(object_fe OBJECT ${_src} ${_header} ${_inst})
expand_instantiations(object_fe "${_inst}")<|MERGE_RESOLUTION|>--- conflicted
+++ resolved
@@ -30,10 +30,6 @@
   fe_enriched.cc
   fe_face.cc
   fe_hermite.cc
-<<<<<<< HEAD
-  fe_hermite_customregularity.cc
-=======
->>>>>>> 605a6268
   fe_nedelec.cc
   fe_nedelec_sz.cc
   fe_nothing.cc
@@ -107,10 +103,6 @@
   fe_face.inst.in
   fe.inst.in
   fe_hermite.inst.in
-<<<<<<< HEAD
-  fe_hermite_customregularity.inst.in
-=======
->>>>>>> 605a6268
   fe_nedelec.inst.in
   fe_nedelec_sz.inst.in
   fe_nothing.inst.in
