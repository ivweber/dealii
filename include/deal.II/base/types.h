--- conflicted
+++ resolved
@@ -1,10 +1,6 @@
 // ---------------------------------------------------------------------
 //
-<<<<<<< HEAD
 // Copyright (C) 2009 - 2023 by the deal.II authors
-=======
-// Copyright (C) 2009 - 2022 by the deal.II authors
->>>>>>> 460c7519
 //
 // This file is part of the deal.II library.
 //
