--- conflicted
+++ resolved
@@ -237,11 +237,7 @@
   update_transformation_values | update_transformation_gradients |
   // Volume data
   update_volume_elements |
-<<<<<<< HEAD
-  // Hermite
-=======
   // Hermite needs several DOFs to be rescaled each time
->>>>>>> f69c16a4
   update_rescale
 };
 
